[workspace]

resolver = "2"

members = [
    "modules",
    "relayer",
    "relayer-framework",
<<<<<<< HEAD
=======
    "relayer-framework-guide",
>>>>>>> 87de22b9
    "relayer-cosmos",
    "relayer-cli",
    "relayer-rest",
    "telemetry",
    "proto",
    "tools/integration-test",
    "tools/test-framework",
]

exclude = [
    "ci/no-std-check",
    "proto-compiler"
]

# [patch.crates-io]
# tendermint              = { git = "https://github.com/informalsystems/tendermint-rs", branch = "v0.23.x" }
# tendermint-rpc          = { git = "https://github.com/informalsystems/tendermint-rs", branch = "v0.23.x" }
# tendermint-proto        = { git = "https://github.com/informalsystems/tendermint-rs", branch = "v0.23.x" }
# tendermint-light-client = { git = "https://github.com/informalsystems/tendermint-rs", branch = "v0.23.x" }
# tendermint-light-client-verifier = { git = "https://github.com/informalsystems/tendermint-rs", branch = "v0.23.x" }
# tendermint-testgen      = { git = "https://github.com/informalsystems/tendermint-rs", branch = "v0.23.x" }<|MERGE_RESOLUTION|>--- conflicted
+++ resolved
@@ -6,10 +6,7 @@
     "modules",
     "relayer",
     "relayer-framework",
-<<<<<<< HEAD
-=======
     "relayer-framework-guide",
->>>>>>> 87de22b9
     "relayer-cosmos",
     "relayer-cli",
     "relayer-rest",
