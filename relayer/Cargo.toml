[package]
name         = "ibc-relayer"
version      = "0.18.0"
edition      = "2021"
license      = "Apache-2.0"
readme       = "README.md"
keywords     = ["blockchain", "consensus", "cosmos", "ibc", "tendermint"]
repository   = "https://github.com/informalsystems/ibc-rs"
authors      = ["Informal Systems <hello@informal.systems>"]
rust-version = "1.60"
description  = """
    Implementation of an IBC Relayer in Rust, as a library
"""

[package.metadata.docs.rs]
all-features = true

[features]
default   = ["flex-error/std", "flex-error/eyre_tracer"]
profiling = []
telemetry = ["ibc-telemetry"]

[dependencies]
ibc           = { version = "0.18.0", path = "../modules" }
ibc-proto     = { version = "0.20.0", path = "../proto" }
ibc-telemetry = { version = "0.18.0", path = "../telemetry", optional = true }

subtle-encoding = "0.5"
humantime-serde = "1.1.1"
serde = "1.0"
serde_derive = "1.0"
thiserror = "1.0.32"
toml = "0.5"
<<<<<<< HEAD
tracing = "0.1.35"
eyre = "0.6.8"
=======
tracing = "0.1.36"
>>>>>>> 7f5106b7
tokio = { version = "1.0", features = ["rt-multi-thread", "time", "sync"] }
serde_json = { version = "1" }
bytes = "1.2.1"
prost = { version = "0.11" }
prost-types = { version = "0.11" }
tonic = { version = "0.8", features = ["tls", "tls-roots"] }
futures = "0.3.21"
crossbeam-channel = "0.5.5"
k256 = { version = "0.11.3", features = ["ecdsa-core", "ecdsa", "sha256"]}
hex = "0.4"
bitcoin = { version = "=0.28", features = ["use-serde"] }
tiny-bip39 = "1.0.0"
hdpath = { version = "0.6.1" }
sha2 = "0.10.2"
tiny-keccak = { version = "2.0.2", features = ["keccak"], default-features = false }
ripemd = "0.1.1"
bech32 = "0.9.0"
itertools = "0.10.3"
dirs-next = "2.0.0"
retry = { version = "1.3.1", default-features = false }
async-stream = "0.3.3"
http = "0.2.8"
flex-error = { version = "0.4.4", default-features = false }
signature = "1.4.0"
anyhow = "1.0"
semver = "1.0"
humantime = "2.1.0"
nanoid = "0.4.0"
regex = "1.5.5"
moka = "0.9.1"
uuid = { version = "1.1.2", features = ["v4"] }
delegate = "0.6.2"
sqlx = { version = "0.6.1", features = ["runtime-tokio-rustls", "postgres", "time", "bigdecimal"] }
bigdecimal = "0.3.0"

[dependencies.num-bigint]
version = "0.4"
features = ["serde"]

[dependencies.num-rational]
version = "0.4.1"
features = ["num-bigint", "serde"]

[dependencies.tendermint]
version = "=0.23.9"
features = ["secp256k1"]

[dependencies.tendermint-rpc]
version = "=0.23.9"
features = ["http-client", "websocket-client"]

[dependencies.tendermint-light-client]
version = "=0.23.9"
default-features = false
features = ["rpc-client", "secp256k1", "unstable"]

[dependencies.tendermint-light-client-verifier]
version = "=0.23.9"
default-features = false

[dependencies.tendermint-proto]
version = "=0.23.9"

[dev-dependencies]
ibc = { version = "0.18.0", path = "../modules", features = ["mocks"] }
serial_test = "0.8.0"
env_logger = "0.9.0"
tracing-subscriber = { version = "0.3.14", features = ["fmt", "env-filter", "json"] }
test-log = { version = "0.2.10", features = ["trace"] }

# Needed for generating (synthetic) light blocks.
tendermint-testgen = { version = "=0.23.9" }<|MERGE_RESOLUTION|>--- conflicted
+++ resolved
@@ -31,12 +31,7 @@
 serde_derive = "1.0"
 thiserror = "1.0.32"
 toml = "0.5"
-<<<<<<< HEAD
-tracing = "0.1.35"
-eyre = "0.6.8"
-=======
 tracing = "0.1.36"
->>>>>>> 7f5106b7
 tokio = { version = "1.0", features = ["rt-multi-thread", "time", "sync"] }
 serde_json = { version = "1" }
 bytes = "1.2.1"
@@ -71,6 +66,7 @@
 delegate = "0.6.2"
 sqlx = { version = "0.6.1", features = ["runtime-tokio-rustls", "postgres", "time", "bigdecimal"] }
 bigdecimal = "0.3.0"
+color-eyre = "0.6.2"
 
 [dependencies.num-bigint]
 version = "0.4"
