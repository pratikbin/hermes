--- conflicted
+++ resolved
@@ -21,15 +21,9 @@
 telemetry = ["ibc-telemetry"]
 
 [dependencies]
-<<<<<<< HEAD
-ibc           = { version = "0.17.0", path = "../modules", features = ["mocks"] }
-ibc-proto     = { version = "0.19.1", path = "../proto" }
-ibc-telemetry = { version = "0.17.0", path = "../telemetry", optional = true }
-=======
-ibc           = { version = "0.18.0", path = "../modules" }
+ibc           = { version = "0.18.0", path = "../modules", features = ["mocks"] }
 ibc-proto     = { version = "0.20.0", path = "../proto" }
 ibc-telemetry = { version = "0.18.0", path = "../telemetry", optional = true }
->>>>>>> 7f5106b7
 
 subtle-encoding = "0.5"
 humantime-serde = "1.1.1"
