--- conflicted
+++ resolved
@@ -1019,74 +1019,6 @@
             sequences.iter().take(10).join(", "), sequences.len()
         );
 
-<<<<<<< HEAD
-        let mut query = QueryPacketEventDataRequest {
-            event_id: WithBlockDataType::SendPacket,
-            source_port_id: self.src_port_id().clone(),
-            source_channel_id: *src_channel_id,
-            destination_port_id: self.dst_port_id().clone(),
-            destination_channel_id: *dst_channel_id,
-            sequences,
-            height: query_height,
-        };
-
-        let tx_events = self
-            .src_chain()
-            .query_txs(QueryTxRequest::Packet(query.clone()))
-            .map_err(LinkError::relayer)?;
-
-        let recvd_sequences: Vec<Sequence> = tx_events
-            .iter()
-            .filter_map(|ev| match ev {
-                IbcEvent::SendPacket(ref send_ev) => Some(send_ev.packet.sequence),
-                IbcEvent::WriteAcknowledgement(ref ack_ev) => Some(ack_ev.packet.sequence),
-                _ => None,
-            })
-            .collect();
-        query.sequences.retain(|seq| !recvd_sequences.contains(seq));
-
-        // TODO - implement psql block query
-        // let (start_block_events, end_block_events) = if !query.sequences.is_empty() {
-        //     self.src_chain()
-        //         .query_blocks(QueryBlockRequest::Packet(query))
-        //         .map_err(LinkError::relayer)?
-        // } else {
-        //     Default::default()
-        // };
-
-        let (start_block_events, end_block_events) = (vec![], vec![]);
-        trace!("start_block_events {:?}", start_block_events);
-        trace!("tx_events {:?}", tx_events);
-        trace!("end_block_events {:?}", end_block_events);
-
-        // events must be ordered in the following fashion -
-        // start-block events followed by tx-events followed by end-block events
-        events_result.extend(start_block_events);
-        events_result.extend(tx_events);
-        events_result.extend(end_block_events);
-
-        if events_result.is_empty() {
-            info!("found zero unprocessed SendPacket events on source chain, nothing to do");
-        } else {
-            let mut packet_sequences = vec![];
-            for event in events_result.iter() {
-                match event {
-                    IbcEvent::SendPacket(send_event) => {
-                        packet_sequences.push(send_event.packet.sequence);
-                        if packet_sequences.len() >= 10 {
-                            // Enough to print the first 10
-                            break;
-                        }
-                    }
-                    _ => return Err(LinkError::unexpected_event(event.clone())),
-                }
-            }
-            info!(
-                "found unprocessed SendPacket events for {:?} (first 10 shown here; total={})",
-                packet_sequences,
-                events_result.len()
-            );
-=======
         // Chunk-up the list of sequence nrs. into smaller parts,
         // and schedule operational data incrementally across each chunk.
         for events_chunk in query_packet_events_with(
@@ -1097,7 +1029,6 @@
             query_send_packet_events,
         ) {
             self.events_to_operational_data(events_chunk)?;
->>>>>>> 39606d28
         }
 
         Ok(())
