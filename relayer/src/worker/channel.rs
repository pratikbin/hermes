--- conflicted
+++ resolved
@@ -48,15 +48,10 @@
                         }
                     }
 
-<<<<<<< HEAD
-                    WorkerCmd::NewBlock { .. } => Ok(Next::Continue),
-
-=======
                     // nothing to do
                     WorkerCmd::NewBlock { .. } => Ok(Next::Continue),
 
                     // nothing to do
->>>>>>> 8f01f9ff
                     WorkerCmd::ClearPendingPackets => Ok(Next::Continue),
                 }
             } else {
