--- conflicted
+++ resolved
@@ -184,28 +184,6 @@
     client_state_filter: Arc<RwLock<FilterPolicy>>,
     workers: Arc<RwLock<WorkerMap>>,
     subscriptions: Vec<(Chain, Subscription)>,
-<<<<<<< HEAD
-) -> TaskHandle {
-    spawn_background_task(
-        tracing::Span::none(),
-        None,
-        move || -> Result<Next, TaskError<Infallible>> {
-            for (chain, receiver) in subscriptions.iter() {
-                if let Ok(batch) = receiver.try_recv() {
-                    handle_batch(
-                        &config.acquire_read(),
-                        &mut registry.write(),
-                        &mut client_state_filter.acquire_write(),
-                        &mut workers.acquire_write(),
-                        chain.clone(),
-                        batch,
-                    );
-                }
-            }
-            Ok(Next::Continue)
-        },
-    )
-=======
 ) -> Vec<TaskHandle> {
     let mut handles = Vec::with_capacity(subscriptions.len());
 
@@ -238,7 +216,6 @@
     }
 
     handles
->>>>>>> 795eb411
 }
 
 pub fn spawn_cmd_worker<Chain: ChainHandle>(
