[package]
name       = "ibc-integration-test"
version    = "0.19.0"
edition    = "2021"
license    = "Apache-2.0"
readme     = "README.md"
keywords   = ["blockchain", "consensus", "cosmos", "ibc", "tendermint"]
homepage   = "https://hermes.informal.systems/"
repository = "https://github.com/informalsystems/ibc-rs"
authors    = ["Informal Systems <hello@informal.systems>"]

description = """
  Integration tests for IBC Relayer
"""

[dependencies]
<<<<<<< HEAD
ibc             = { path = "../../crates/modules" }
ibc-relayer     = { path = "../../crates/relayer" }
ibc-relayer-cli = { path = "../../crates/relayer-cli" }
ibc-relayer-framework     = { path = "../../crates/relayer-framework" }
ibc-relayer-runtime     = { path = "../../crates/relayer-runtime" }
ibc-relayer-cosmos     = { path = "../../crates/relayer-cosmos" }
ibc-proto       = { version = "0.20.1" }
=======
ibc-relayer-types   = { path = "../../crates/relayer-types" }
ibc-relayer        = { path = "../../crates/relayer" }
ibc-relayer-cli    = { path = "../../crates/relayer-cli" }
ibc-proto          = { version = "0.20.1" }
>>>>>>> a26b08eb
ibc-test-framework = { path = "../test-framework" }
tendermint         = { version = "=0.25.0" }
tendermint-rpc     = { version = "=0.25.0", features = ["http-client", "websocket-client"] }

serde_json = "1"
time = "0.3"
tokio = "1.19.2"
toml = "0.5"
serde = "1.0.145"
opentelemetry = { version = "0.17.0", features = ["metrics"] }

[features]
default = []
example = []
manual = []
ordered = []
ica = []
experimental = []
mbt = []

[[bin]]
name = "test_setup_with_binary_channel"
doc = true

[dev-dependencies]
tempfile = "3.3.0"<|MERGE_RESOLUTION|>--- conflicted
+++ resolved
@@ -14,20 +14,13 @@
 """
 
 [dependencies]
-<<<<<<< HEAD
-ibc             = { path = "../../crates/modules" }
-ibc-relayer     = { path = "../../crates/relayer" }
-ibc-relayer-cli = { path = "../../crates/relayer-cli" }
+ibc-relayer-types   = { path = "../../crates/relayer-types" }
+ibc-relayer        = { path = "../../crates/relayer" }
+ibc-relayer-cli    = { path = "../../crates/relayer-cli" }
 ibc-relayer-framework     = { path = "../../crates/relayer-framework" }
 ibc-relayer-runtime     = { path = "../../crates/relayer-runtime" }
 ibc-relayer-cosmos     = { path = "../../crates/relayer-cosmos" }
-ibc-proto       = { version = "0.20.1" }
-=======
-ibc-relayer-types   = { path = "../../crates/relayer-types" }
-ibc-relayer        = { path = "../../crates/relayer" }
-ibc-relayer-cli    = { path = "../../crates/relayer-cli" }
 ibc-proto          = { version = "0.20.1" }
->>>>>>> a26b08eb
 ibc-test-framework = { path = "../test-framework" }
 tendermint         = { version = "=0.25.0" }
 tendermint-rpc     = { version = "=0.25.0", features = ["http-client", "websocket-client"] }
