--- conflicted
+++ resolved
@@ -15,23 +15,11 @@
         config.mode.packets.clear_on_start = false;
         config.mode.packets.clear_interval = 0;
     }
-<<<<<<< HEAD
-=======
-
-    // Do not start supervisor at the beginning of test
-    fn spawn_supervisor(
-        &self,
-        _config: &SharedConfig,
-        _registry: &SharedRegistry<impl ChainHandle>,
-    ) -> Result<Option<SupervisorHandle>, Error> {
-        Ok(None)
-    }
 
     // Unordered channel: will permit gaps in the sequence of relayed packets
     fn channel_order(&self) -> Order {
         Order::Unordered
     }
->>>>>>> 327dd075
 }
 
 impl BinaryChannelTest for ClearPacketTest {
