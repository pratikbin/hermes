/*!
   Type definition for two connected chains.
*/

<<<<<<< HEAD
use ibc_relayer::chain::handle::ChainHandle;
=======
use ibc_relayer::chain::handle::{ChainHandle, CountingAndCachingChainHandle};
use ibc_relayer::config::SharedConfig;
use ibc_relayer::foreign_client::ForeignClient;
use ibc_relayer::registry::SharedRegistry;
use std::path::PathBuf;
>>>>>>> b9530dbc
use tracing::info;

use super::foreign_client::ForeignClientPair;
use crate::types::env::{prefix_writer, EnvWriter, ExportEnv};
use crate::types::id::{TaggedChainIdRef, TaggedClientIdRef};
use crate::types::single::node::{FullNode, TaggedFullNodeExt};
use crate::types::tagged::*;

/**
   Two connected chains including the full node, chain handles, and
   the corresponding foreign clients.
*/
#[derive(Clone)]
pub struct ConnectedChains<ChainA: ChainHandle, ChainB: ChainHandle> {
    /**
<<<<<<< HEAD
=======
       The path to the relayer config saved on the filesystem.

       This allows users to test the relayer manually with the config file
       while the test is suspended.
    */
    pub config_path: PathBuf,

    /**
       The relayer [`Config`](ibc_relayer::config::Config) that is shared
       with the [`Registry`](ibc_relayer::registry::Registry).

       Use this shared config when spawning new supervisor using
       [`spawn_supervisor`](ibc_relayer::supervisor::spawn_supervisor).
    */
    pub config: SharedConfig,

    /**
       The relayer chain [`Registry`](ibc_relayer::registry::Registry)
       that is shared with any running
       [supervisor](ibc_relayer::supervisor::SupervisorHandle).

       Use this shared registry when spawning new supervisor using
       [`spawn_supervisor`](ibc_relayer::supervisor::spawn_supervisor).
    */
    pub registry: SharedRegistry<CountingAndCachingChainHandle>,

    /**
>>>>>>> b9530dbc
        The [`ChainHandle`] for chain A.

        The handle is wrapped in [`DropChainHandle`] to stop the chain
        handle when this is dropped.
    */
    pub handle_a: ChainA,

    /**
        The [`ChainHandle`] for chain B.

        The handle is wrapped in [`DropChainHandle`] to stop the chain
        handle when this is dropped.
    */
    pub handle_b: ChainB,

    /**
       The tagged [`FullNode`] for chain A.
    */
    pub node_a: MonoTagged<ChainA, FullNode>,

    /**
       The tagged [`FullNode`] for chain B.
    */
    pub node_b: MonoTagged<ChainB, FullNode>,

    pub foreign_clients: ForeignClientPair<ChainA, ChainB>,
}

impl<ChainA: ChainHandle, ChainB: ChainHandle> ConnectedChains<ChainA, ChainB> {
    /**
       Create a new [`ConnectedChains`]
    */
    pub fn new(
<<<<<<< HEAD
=======
        config_path: PathBuf,
        config: SharedConfig,
        registry: SharedRegistry<CountingAndCachingChainHandle>,
>>>>>>> b9530dbc
        handle_a: ChainA,
        handle_b: ChainB,
        node_a: MonoTagged<ChainA, FullNode>,
        node_b: MonoTagged<ChainB, FullNode>,
        foreign_clients: ForeignClientPair<ChainA, ChainB>,
    ) -> Self {
        Self {
            handle_a,
            handle_b,
            node_a,
            node_b,
            foreign_clients,
        }
    }

    /**
      Get a reference to the chain handle for chain A.
    */
    pub fn handle_a(&self) -> &ChainA {
        &self.handle_a
    }

    /**
      Get a reference to the chain handle for chain B.
    */
    pub fn handle_b(&self) -> &ChainB {
        &self.handle_b
    }

    /**
       The chain ID of chain A.
    */
    pub fn chain_id_a(&self) -> TaggedChainIdRef<ChainA> {
        self.node_a.chain_id()
    }

    pub fn client_id_a(&self) -> TaggedClientIdRef<ChainA, ChainB> {
        self.foreign_clients.client_id_a()
    }

    pub fn client_id_b(&self) -> TaggedClientIdRef<ChainB, ChainA> {
        self.foreign_clients.client_id_b()
    }

    /**
       The chain ID of chain B.
    */
    pub fn chain_id_b(&self) -> TaggedChainIdRef<ChainB> {
        self.node_b.chain_id()
    }

    /**
       Switch the position between chain A and chain B.

       The original chain B become the new chain A, and the original chain A
       become the new chain B.
    */
    pub fn flip(self) -> ConnectedChains<ChainB, ChainA> {
        ConnectedChains {
            handle_a: self.handle_b,
            handle_b: self.handle_a,
            node_a: self.node_b,
            node_b: self.node_a,
            foreign_clients: self.foreign_clients.flip(),
        }
    }

    pub fn map_chain<ChainC: ChainHandle, ChainD: ChainHandle>(
        self,
        map_a: &impl Fn(ChainA) -> ChainC,
        map_b: &impl Fn(ChainB) -> ChainD,
    ) -> ConnectedChains<ChainC, ChainD> {
        ConnectedChains {
            handle_a: map_a(self.handle_a),
            handle_b: map_b(self.handle_b),
            node_a: self.node_a.retag(),
            node_b: self.node_b.retag(),
            foreign_clients: self.foreign_clients.map_chain(map_a, map_b),
        }
    }
}

impl<ChainA: ChainHandle, ChainB: ChainHandle> ExportEnv for ConnectedChains<ChainA, ChainB> {
    fn export_env(&self, writer: &mut impl EnvWriter) {
        writer.write_env("CHAIN_ID_A", &format!("{}", self.node_a.chain_id()));
        writer.write_env("CHAIN_ID_B", &format!("{}", self.node_b.chain_id()));

        self.node_a.export_env(&mut prefix_writer("NODE_A", writer));
        self.node_b.export_env(&mut prefix_writer("NODE_B", writer));
    }
}

/**
   Newtype wrapper for [`ChainHandle`] to stop the chain handle when
   this value is dropped.

   Note that we cannot stop the chain on drop for
   [`CountingAndCachingChainHandle`](ibc_relayer::chain::handle::CountingAndCachingChainHandle)
   itself, as the chain handles can be cloned. But for testing purposes,
   we alway stop the chain handle when this "canonical" chain handle
   is dropped.

   This is necessary as otherwise the chain handle will display error
   logs when the full node is terminated at the end of tests.
*/
pub struct DropChainHandle<Chain: ChainHandle>(pub Chain);

impl<Chain: ChainHandle> Drop for DropChainHandle<Chain> {
    fn drop(&mut self) {
        info!("stopping chain handle {}", self.0.id());
        let _ = self.0.shutdown();
    }
}<|MERGE_RESOLUTION|>--- conflicted
+++ resolved
@@ -2,15 +2,7 @@
    Type definition for two connected chains.
 */
 
-<<<<<<< HEAD
-use ibc_relayer::chain::handle::ChainHandle;
-=======
 use ibc_relayer::chain::handle::{ChainHandle, CountingAndCachingChainHandle};
-use ibc_relayer::config::SharedConfig;
-use ibc_relayer::foreign_client::ForeignClient;
-use ibc_relayer::registry::SharedRegistry;
-use std::path::PathBuf;
->>>>>>> b9530dbc
 use tracing::info;
 
 use super::foreign_client::ForeignClientPair;
@@ -26,36 +18,6 @@
 #[derive(Clone)]
 pub struct ConnectedChains<ChainA: ChainHandle, ChainB: ChainHandle> {
     /**
-<<<<<<< HEAD
-=======
-       The path to the relayer config saved on the filesystem.
-
-       This allows users to test the relayer manually with the config file
-       while the test is suspended.
-    */
-    pub config_path: PathBuf,
-
-    /**
-       The relayer [`Config`](ibc_relayer::config::Config) that is shared
-       with the [`Registry`](ibc_relayer::registry::Registry).
-
-       Use this shared config when spawning new supervisor using
-       [`spawn_supervisor`](ibc_relayer::supervisor::spawn_supervisor).
-    */
-    pub config: SharedConfig,
-
-    /**
-       The relayer chain [`Registry`](ibc_relayer::registry::Registry)
-       that is shared with any running
-       [supervisor](ibc_relayer::supervisor::SupervisorHandle).
-
-       Use this shared registry when spawning new supervisor using
-       [`spawn_supervisor`](ibc_relayer::supervisor::spawn_supervisor).
-    */
-    pub registry: SharedRegistry<CountingAndCachingChainHandle>,
-
-    /**
->>>>>>> b9530dbc
         The [`ChainHandle`] for chain A.
 
         The handle is wrapped in [`DropChainHandle`] to stop the chain
@@ -89,12 +51,6 @@
        Create a new [`ConnectedChains`]
     */
     pub fn new(
-<<<<<<< HEAD
-=======
-        config_path: PathBuf,
-        config: SharedConfig,
-        registry: SharedRegistry<CountingAndCachingChainHandle>,
->>>>>>> b9530dbc
         handle_a: ChainA,
         handle_b: ChainB,
         node_a: MonoTagged<ChainA, FullNode>,
