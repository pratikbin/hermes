/*!
   Constructs for implementing overrides for test cases.
*/

use core::time::Duration;
use ibc::core::ics04_channel::channel::Order;
use ibc::core::ics24_host::identifier::PortId;
use ibc_relayer::config::default::connection_delay as default_connection_delay;
use ibc_relayer::config::Config;

use crate::error::Error;
use crate::framework::base::HasOverrides;
use crate::framework::base::TestConfigOverride;
use crate::framework::binary::chain::RelayerConfigOverride;
use crate::framework::binary::channel::{ChannelOrderOverride, PortsOverride};
use crate::framework::binary::connection::ConnectionDelayOverride;
use crate::framework::binary::node::NodeConfigOverride;
use crate::framework::nary::channel::PortsOverride as NaryPortsOverride;
use crate::types::config::TestConfig;

/**
   This trait should be implemented for all test cases to allow overriding
   some parts of the behavior during the test setup.

   Since all methods in this trait have default implementation, test cases
   that do not need any override can have an empty implementation body for
   this trait.

   The trait provides generic implementation of the specialized traits such as
   [`RelayerConfigOverride`]. As a result, it is sufficient for test
   writers to only implement this trait instead of implementing the
   numerous override traits.

   When a new override trait is defined, the same trait method should
   also be defined inside this trait with a default method body.
*/
pub trait TestOverrides {
    fn modify_test_config(&self, _config: &mut TestConfig) {}

    /**
        Modify the full node config before the chain gets initialized.

        The config is in the dynamic-typed [`toml::Value`] format, as we do not
        want to model the full format of the node config in Rust. Test authors
        can use the helper methods in [`chain::config`](crate::chain::config)
        to modify common config fields.

        Implemented for [`NodeConfigOverride`].
    */
    fn modify_node_config(&self, _config: &mut toml::Value) -> Result<(), Error> {
        Ok(())
    }

    /**
       Modify the relayer config before initializing the relayer. Does no
       modification by default.

       Implemented for [`RelayerConfigOverride`].
    */
    fn modify_relayer_config(&self, _config: &mut Config) {
        // No modification by default
    }

<<<<<<< HEAD
=======
    /**
       Return the connection delay used for creating connections as [`Duration`].
       Defaults to zero.

       Implemented for [`ConnectionDelayOverride`].
    */
>>>>>>> 2ad255ae
    fn connection_delay(&self) -> Duration {
        default_connection_delay()
    }

    /**
       Return the port ID used for creating the channel for the first chain.
       Returns the "transfer" port by default.

       Implemented for [`PortsOverride`].
    */
    fn channel_port_a(&self) -> PortId {
        PortId::transfer()
    }

    /**
       Return the port ID used for creating the channel for the second chain.
       Returns the "transfer" port by default.

       Implemented for [`PortsOverride`].
    */
    fn channel_port_b(&self) -> PortId {
        PortId::transfer()
    }

    /**
       Return the channel ordering used for creating channels as [`Order`].
       Defaults to [`Order::Unordered`].

       Implemented for [`ChannelOrderOverride`].
    */
    fn channel_order(&self) -> Order {
        Order::Unordered
    }
}

impl<Test: TestOverrides> HasOverrides for Test {
    type Overrides = Self;

    fn get_overrides(&self) -> &Self {
        self
    }
}

impl<Test: TestOverrides> TestConfigOverride for Test {
    fn modify_test_config(&self, config: &mut TestConfig) {
        TestOverrides::modify_test_config(self, config)
    }
}

impl<Test: TestOverrides> NodeConfigOverride for Test {
    fn modify_node_config(&self, config: &mut toml::Value) -> Result<(), Error> {
        TestOverrides::modify_node_config(self, config)
    }
}

impl<Test: TestOverrides> RelayerConfigOverride for Test {
    fn modify_relayer_config(&self, config: &mut Config) {
        TestOverrides::modify_relayer_config(self, config)
    }
}

impl<Test: TestOverrides> ConnectionDelayOverride for Test {
    fn connection_delay(&self) -> Duration {
        TestOverrides::connection_delay(self)
    }
}

impl<Test: TestOverrides> PortsOverride for Test {
    fn channel_port_a(&self) -> PortId {
        TestOverrides::channel_port_a(self)
    }

    fn channel_port_b(&self) -> PortId {
        TestOverrides::channel_port_b(self)
    }
}

impl<Test: TestOverrides> ChannelOrderOverride for Test {
    fn channel_order(&self) -> Order {
        TestOverrides::channel_order(self)
    }
}

impl<Test: TestOverrides> NaryPortsOverride<2> for Test {
    fn channel_ports(&self) -> [[PortId; 2]; 2] {
        let port_a = self.channel_port_a();
        let port_b = self.channel_port_b();

        [[port_a.clone(), port_b.clone()], [port_b, port_a]]
    }
}<|MERGE_RESOLUTION|>--- conflicted
+++ resolved
@@ -61,15 +61,12 @@
         // No modification by default
     }
 
-<<<<<<< HEAD
-=======
     /**
        Return the connection delay used for creating connections as [`Duration`].
        Defaults to zero.
 
        Implemented for [`ConnectionDelayOverride`].
     */
->>>>>>> 2ad255ae
     fn connection_delay(&self) -> Duration {
         default_connection_delay()
     }
