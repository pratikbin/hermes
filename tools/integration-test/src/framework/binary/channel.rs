--- conflicted
+++ resolved
@@ -160,20 +160,13 @@
         let port_b = overrides.channel_port_b();
         let order = overrides.channel_order();
 
-<<<<<<< HEAD
         let channels = bootstrap_channel_with_connection(
             &chains.handle_a,
             &chains.handle_b,
             connection,
             &DualTagged::new(port_a).as_ref(),
             &DualTagged::new(port_b).as_ref(),
-=======
-        let channels = bootstrap_channel_with_chains(
-            &chains,
-            &port_a,
-            &port_b,
             order,
->>>>>>> 1448a2bb
             config.bootstrap_with_random_ids,
         )?;
 
