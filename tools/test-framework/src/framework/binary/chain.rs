/*!
   Constructs for running test cases with two chains,
   together with the relayer setup with chain handles and foreign clients.
*/

use ibc_relayer::chain::handle::ChainHandle;
use ibc_relayer::config::Config;
use tracing::info;

use crate::bootstrap::binary::chain::boostrap_chain_pair_with_nodes;
use crate::error::Error;
use crate::framework::base::{HasOverrides, TestConfigOverride};
use crate::framework::binary::node::{
    run_binary_node_test, run_single_node_test, BinaryNodeTest, NodeConfigOverride,
    NodeGenesisOverride,
};
use crate::framework::supervisor::{RunWithSupervisor, SupervisorOverride};
use crate::relayer::driver::RelayerDriver;
use crate::types::binary::chains::{ConnectedChains, DropChainHandle};
use crate::types::config::TestConfig;
use crate::types::env::write_env;
use crate::types::single::node::FullNode;
use crate::util::suspend::hang_on_error;

/**
   Runs a test case that implements [`BinaryChainTest`], with
   the test case being executed twice, with the second time having the
   position of the two chains flipped.
*/
pub fn run_two_way_binary_chain_test<Test, Overrides>(test: &Test) -> Result<(), Error>
where
    Test: BinaryChainTest,
    Test: HasOverrides<Overrides = Overrides>,
<<<<<<< HEAD
    Overrides: NodeConfigOverride + RelayerConfigOverride + SupervisorOverride + TestConfigOverride,
=======
    Overrides:
        NodeConfigOverride + NodeGenesisOverride + RelayerConfigOverride + TestConfigOverride,
>>>>>>> 96dc5c06
{
    run_binary_chain_test(&RunTwoWayBinaryChainTest::new(test))
}

/**
   Runs a test case that implements [`BinaryChainTest`].
*/
pub fn run_binary_chain_test<Test, Overrides>(test: &Test) -> Result<(), Error>
where
    Test: BinaryChainTest,
    Test: HasOverrides<Overrides = Overrides>,
<<<<<<< HEAD
    Overrides: NodeConfigOverride + RelayerConfigOverride + SupervisorOverride + TestConfigOverride,
=======
    Overrides:
        NodeConfigOverride + NodeGenesisOverride + RelayerConfigOverride + TestConfigOverride,
>>>>>>> 96dc5c06
{
    run_binary_node_test(&RunBinaryChainTest::new(&RunWithSupervisor::new(test)))
}

/**
   Runs a test case that implements [`BinaryChainTest`], with
   the test case being executed with a single chain that is connected
   to itself.
*/
pub fn run_self_connected_binary_chain_test<Test, Overrides>(test: &Test) -> Result<(), Error>
where
    Test: BinaryChainTest,
    Test: HasOverrides<Overrides = Overrides>,
    Overrides:
        NodeConfigOverride + NodeGenesisOverride + RelayerConfigOverride + TestConfigOverride,
{
    run_single_node_test(&RunBinaryChainTest::new(test))
}

/**
   This trait is implemented for test cases that need to have two
   full nodes running together with the relayer setup with chain
   handles and foreign clients.

   Test writers can use this to implement test cases that only
   need the chains and relayers setup without the connection or
   channel handshake.
*/
pub trait BinaryChainTest {
    /// Test runner
    fn run<ChainA: ChainHandle, ChainB: ChainHandle>(
        &self,
        config: &TestConfig,
        relayer: RelayerDriver,
        chains: ConnectedChains<ChainA, ChainB>,
    ) -> Result<(), Error>;
}

/**
   An internal trait that can be implemented by test cases to override the
   relayer config before the relayer gets initialized.

   This is called by [`RunBinaryChainTest`] before after the
   full nodes are running and before the relayer is initialized.

   Test writers should implement
   [`TestOverrides`](crate::framework::overrides::TestOverrides)
   for their test cases instead of implementing this trait directly.
*/
pub trait RelayerConfigOverride {
    /// Modify the relayer config
    fn modify_relayer_config(&self, config: &mut Config);
}

/**
   A wrapper type that lifts a test case that implements [`BinaryChainTest`]
   into a test case the implements [`BinaryNodeTest`].
*/
pub struct RunBinaryChainTest<'a, Test> {
    /// Inner test
    pub test: &'a Test,
}

/**
   A wrapper type that lifts a test case that implements [`BinaryChainTest`]
   into a test case the implements [`BinaryChainTest`].

   During execution, the underlying [`BinaryChainTest`] is run twice, with
   the second time having the position of the two chains flipped.
*/
pub struct RunTwoWayBinaryChainTest<'a, Test> {
    /// Inner test
    pub test: &'a Test,
}

/**
   A wrapper type that lifts a test case that implements [`BinaryChainTest`]
   into a test case that implements [`BinaryNodeTest`].

   During execution, the test case is given a [`ConnectedChains`] with a
   single underlying chain that is connected to itself.
*/
pub struct RunSelfConnectedBinaryChainTest<'a, Test> {
    /// Inner test
    pub test: &'a Test,
}

impl<'a, Test> RunBinaryChainTest<'a, Test>
where
    Test: BinaryChainTest,
{
    /// Create a new [`RunBinaryChainTest`]
    pub fn new(test: &'a Test) -> Self {
        Self { test }
    }
}

impl<'a, Test> RunTwoWayBinaryChainTest<'a, Test>
where
    Test: BinaryChainTest,
{
    /// Create a new [`RunTwoWayBinaryChainTest`]
    pub fn new(test: &'a Test) -> Self {
        Self { test }
    }
}

impl<'a, Test> RunSelfConnectedBinaryChainTest<'a, Test>
where
    Test: BinaryChainTest,
{
    /// Create a new [`RunSelfConnectedBinaryChainTest`]
    pub fn new(test: &'a Test) -> Self {
        Self { test }
    }
}

impl<'a, Test, Overrides> BinaryNodeTest for RunBinaryChainTest<'a, Test>
where
    Test: BinaryChainTest,
    Test: HasOverrides<Overrides = Overrides>,
    Overrides: RelayerConfigOverride,
{
    fn run(&self, config: &TestConfig, node_a: FullNode, node_b: FullNode) -> Result<(), Error> {
        let (relayer, chains) = boostrap_chain_pair_with_nodes(config, node_a, node_b, |config| {
            self.test.get_overrides().modify_relayer_config(config);
        })?;

        let env_path = config.chain_store_dir.join("binary-chains.env");

        write_env(&env_path, &(&relayer, &chains))?;

        info!("written chains environment to {}", env_path.display());

        let _drop_handle_a = DropChainHandle(chains.handle_a.clone());
        let _drop_handle_b = DropChainHandle(chains.handle_b.clone());

        self.test.run(config, relayer, chains)?;

        Ok(())
    }
}

impl<'a, Test: BinaryChainTest> BinaryChainTest for RunTwoWayBinaryChainTest<'a, Test> {
    fn run<ChainA: ChainHandle, ChainB: ChainHandle>(
        &self,
        config: &TestConfig,
        relayer: RelayerDriver,
        chains: ConnectedChains<ChainA, ChainB>,
    ) -> Result<(), Error> {
        info!(
            "running two-way chain test, from {} to {}",
            chains.chain_id_a(),
            chains.chain_id_b(),
        );

        self.test.run(config, relayer.clone(), chains.clone())?;

        info!(
            "running two-way chain test in the opposite direction, from {} to {}",
            chains.chain_id_b(),
            chains.chain_id_a(),
        );

        let chains = chains.flip();

        self.test.run(config, relayer, chains)?;

        Ok(())
    }
}

impl<'a, Test, Overrides> BinaryChainTest for RunWithSupervisor<'a, Test>
where
    Test: BinaryChainTest,
    Test: HasOverrides<Overrides = Overrides>,
    Overrides: SupervisorOverride,
{
    fn run<ChainA: ChainHandle, ChainB: ChainHandle>(
        &self,
        config: &TestConfig,
        relayer: RelayerDriver,
        chains: ConnectedChains<ChainA, ChainB>,
    ) -> Result<(), Error> {
        if self.get_overrides().should_spawn_supervisor() {
            relayer
                .clone()
                .with_supervisor(|| self.test.run(config, relayer, chains))
        } else {
            hang_on_error(config.hang_on_fail, || {
                self.test.run(config, relayer, chains)
            })
        }
    }
}

impl<'a, Test, Overrides> HasOverrides for RunBinaryChainTest<'a, Test>
where
    Test: HasOverrides<Overrides = Overrides>,
{
    type Overrides = Overrides;

    fn get_overrides(&self) -> &Self::Overrides {
        self.test.get_overrides()
    }
}

impl<'a, Test, Overrides> HasOverrides for RunTwoWayBinaryChainTest<'a, Test>
where
    Test: HasOverrides<Overrides = Overrides>,
{
    type Overrides = Overrides;

    fn get_overrides(&self) -> &Self::Overrides {
        self.test.get_overrides()
    }
}<|MERGE_RESOLUTION|>--- conflicted
+++ resolved
@@ -31,12 +31,11 @@
 where
     Test: BinaryChainTest,
     Test: HasOverrides<Overrides = Overrides>,
-<<<<<<< HEAD
-    Overrides: NodeConfigOverride + RelayerConfigOverride + SupervisorOverride + TestConfigOverride,
-=======
-    Overrides:
-        NodeConfigOverride + NodeGenesisOverride + RelayerConfigOverride + TestConfigOverride,
->>>>>>> 96dc5c06
+    Overrides: NodeConfigOverride
+        + NodeGenesisOverride
+        + RelayerConfigOverride
+        + SupervisorOverride
+        + TestConfigOverride,
 {
     run_binary_chain_test(&RunTwoWayBinaryChainTest::new(test))
 }
@@ -48,12 +47,11 @@
 where
     Test: BinaryChainTest,
     Test: HasOverrides<Overrides = Overrides>,
-<<<<<<< HEAD
-    Overrides: NodeConfigOverride + RelayerConfigOverride + SupervisorOverride + TestConfigOverride,
-=======
-    Overrides:
-        NodeConfigOverride + NodeGenesisOverride + RelayerConfigOverride + TestConfigOverride,
->>>>>>> 96dc5c06
+    Overrides: NodeConfigOverride
+        + NodeGenesisOverride
+        + RelayerConfigOverride
+        + SupervisorOverride
+        + TestConfigOverride,
 {
     run_binary_node_test(&RunBinaryChainTest::new(&RunWithSupervisor::new(test)))
 }
