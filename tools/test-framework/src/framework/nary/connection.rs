--- conflicted
+++ resolved
@@ -11,14 +11,10 @@
 use crate::framework::base::{HasOverrides, TestConfigOverride};
 use crate::framework::binary::chain::RelayerConfigOverride;
 use crate::framework::binary::connection::{BinaryConnectionTest, ConnectionDelayOverride};
-<<<<<<< HEAD
-use crate::framework::binary::node::NodeConfigOverride;
+use crate::framework::binary::node::{NodeConfigOverride, NodeGenesisOverride};
 use crate::framework::nary::chain::{NaryChainTest, RunNaryChainTest};
 use crate::framework::nary::node::run_nary_node_test;
 use crate::framework::supervisor::{RunWithSupervisor, SupervisorOverride};
-=======
-use crate::framework::binary::node::{NodeConfigOverride, NodeGenesisOverride};
->>>>>>> 96dc5c06
 use crate::relayer::driver::RelayerDriver;
 use crate::types::config::TestConfig;
 use crate::types::nary::chains::NaryConnectedChains;
@@ -33,13 +29,9 @@
     Test: HasOverrides<Overrides = Overrides>,
     Overrides: TestConfigOverride
         + NodeConfigOverride
-<<<<<<< HEAD
+        + NodeGenesisOverride
         + RelayerConfigOverride
         + SupervisorOverride
-=======
-        + NodeGenesisOverride
-        + RelayerConfigOverride
->>>>>>> 96dc5c06
         + ConnectionDelayOverride,
 {
     run_nary_node_test(&RunNaryChainTest::new(&RunNaryConnectionTest::new(
