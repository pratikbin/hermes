/*!
   Constructs for running test cases with more than two chains,
   together with the relayer setup with chain handles and foreign clients.
*/

use ibc_relayer::chain::handle::ChainHandle;

use crate::bootstrap::nary::chain::{
    boostrap_chains_with_nodes, boostrap_chains_with_self_connected_node,
};
use crate::error::Error;
use crate::framework::base::{HasOverrides, TestConfigOverride};
use crate::framework::binary::chain::RelayerConfigOverride;
<<<<<<< HEAD
use crate::framework::binary::node::NodeConfigOverride;
use crate::framework::nary::node::{run_nary_node_test, NaryNodeTest};
use crate::framework::supervisor::{RunWithSupervisor, SupervisorOverride};
=======
use crate::framework::binary::node::{NodeConfigOverride, NodeGenesisOverride};
>>>>>>> 96dc5c06
use crate::relayer::driver::RelayerDriver;
use crate::types::binary::chains::DropChainHandle;
use crate::types::config::TestConfig;
use crate::types::nary::chains::NaryConnectedChains;
use crate::types::single::node::FullNode;
use crate::util::suspend::hang_on_error;

/**
   Runs a test case that implements [`NaryChainTest`] with a `SIZE` number of
   chains bootstrapped.

   Note that the test may take more time as the number of chains increase,
   as the required connections would increase exponentially. For each
   new chain added, a self-connected foreign client is also created.

   Following shows a quick idea of how many connections are needed for each
   new chain added:

   1. 0-0
   2. 0-0, 0-1, 1-1
   3. 0-0, 0-1, 0-2, 1-1, 1-2, 2-2
   4. 0-0, 0-1, 0-2, 0-3, 1-1, 1-2, 1-3, 2-2, 2-3, 3-3
   5. ...
*/
pub fn run_nary_chain_test<Test, Overrides, const SIZE: usize>(test: &Test) -> Result<(), Error>
where
    Test: NaryChainTest<SIZE>,
    Test: HasOverrides<Overrides = Overrides>,
<<<<<<< HEAD
    Overrides: TestConfigOverride + NodeConfigOverride + RelayerConfigOverride + SupervisorOverride,
=======
    Overrides:
        TestConfigOverride + NodeConfigOverride + NodeGenesisOverride + RelayerConfigOverride,
>>>>>>> 96dc5c06
{
    run_nary_node_test(&RunNaryChainTest::new(&RunWithSupervisor::new(test)))
}

/**
    Runs a test case that implements [`NaryChainTest`], with one self-connected chain used
    to emulate many connnections.

    This works because IBC allows a chain to connect back to itself without the chain
    knowing it. Using this, we can emulate N-ary chain tests using only one chain
    and save the performance overhead of spawning many chains.

    Note that with this, there is still performance overhead of establishing
    new connections and channels for each position, as otherwise the transferred
    IBC denoms will get mixed up. Some test cases also may not able to make
    use of self connected chains, e.g. if they need to start and stop individual
    chains.
*/
pub fn run_self_connected_nary_chain_test<Test, Overrides, const SIZE: usize>(
    test: &Test,
) -> Result<(), Error>
where
    Test: NaryChainTest<SIZE>,
    Test: HasOverrides<Overrides = Overrides>,
<<<<<<< HEAD
    Overrides: TestConfigOverride + NodeConfigOverride + RelayerConfigOverride + SupervisorOverride,
=======
    Overrides:
        TestConfigOverride + NodeConfigOverride + NodeGenesisOverride + RelayerConfigOverride,
>>>>>>> 96dc5c06
{
    run_nary_node_test(&RunSelfConnectedNaryChainTest::new(
        &RunWithSupervisor::new(test),
    ))
}

/**
    This trait is implemented for test cases that need to have more than
    two chains running.

    Test writers can use this to implement test cases that only
    need the chains and relayers setup without the connection or
    channel handshake.
*/
pub trait NaryChainTest<const SIZE: usize> {
    /// Test runner
    fn run<Handle: ChainHandle>(
        &self,
        config: &TestConfig,
        relayer: RelayerDriver,
        chains: NaryConnectedChains<Handle, SIZE>,
    ) -> Result<(), Error>;
}

/**
    A wrapper type that lifts a test case that implements [`RunNaryChainTest`]
    into a test case the implements [`NaryNodeTest`].
*/
pub struct RunNaryChainTest<'a, Test, const SIZE: usize> {
    /// Inner test
    pub test: &'a Test,
}

/**
    A wrapper type that lifts a test case that implements [`RunNaryChainTest`]
    into a test case the implements [`NaryNodeTest<1>`]. i.e. only one underlying
    full node is spawned to emulate all chains.
*/
pub struct RunSelfConnectedNaryChainTest<'a, Test, const SIZE: usize> {
    /// Inner test
    pub test: &'a Test,
}

impl<'a, Test, Overrides, const SIZE: usize> NaryNodeTest<SIZE> for RunNaryChainTest<'a, Test, SIZE>
where
    Test: NaryChainTest<SIZE>,
    Test: HasOverrides<Overrides = Overrides>,
    Overrides: RelayerConfigOverride,
{
    fn run(&self, config: &TestConfig, nodes: [FullNode; SIZE]) -> Result<(), Error> {
        let (relayer, chains) = boostrap_chains_with_nodes(config, nodes, |config| {
            self.test.get_overrides().modify_relayer_config(config);
        })?;

        let _drop_handles = chains
            .chain_handles()
            .iter()
            .map(|handle| DropChainHandle(handle.clone()))
            .collect::<Vec<_>>();

        self.test.run(config, relayer, chains)?;

        Ok(())
    }
}

impl<'a, Test, Overrides, const SIZE: usize> NaryNodeTest<1>
    for RunSelfConnectedNaryChainTest<'a, Test, SIZE>
where
    Test: NaryChainTest<SIZE>,
    Test: HasOverrides<Overrides = Overrides>,
    Overrides: RelayerConfigOverride,
{
    fn run(&self, config: &TestConfig, nodes: [FullNode; 1]) -> Result<(), Error> {
        let (relayer, chains) =
            boostrap_chains_with_self_connected_node(config, nodes[0].clone(), |config| {
                self.test.get_overrides().modify_relayer_config(config);
            })?;

        let _drop_handles = chains
            .chain_handles()
            .iter()
            .map(|handle| DropChainHandle(handle.clone()))
            .collect::<Vec<_>>();

        self.test.run(config, relayer, chains)?;

        Ok(())
    }
}

impl<'a, Test, Overrides, const SIZE: usize> NaryChainTest<SIZE> for RunWithSupervisor<'a, Test>
where
    Test: NaryChainTest<SIZE>,
    Test: HasOverrides<Overrides = Overrides>,
    Overrides: SupervisorOverride,
{
    fn run<Handle: ChainHandle>(
        &self,
        config: &TestConfig,
        relayer: RelayerDriver,
        chains: NaryConnectedChains<Handle, SIZE>,
    ) -> Result<(), Error> {
        if self.get_overrides().should_spawn_supervisor() {
            relayer
                .clone()
                .with_supervisor(|| self.test.run(config, relayer, chains))
        } else {
            hang_on_error(config.hang_on_fail, || {
                self.test.run(config, relayer, chains)
            })
        }
    }
}

impl<'a, Test, const SIZE: usize> RunNaryChainTest<'a, Test, SIZE>
where
    Test: NaryChainTest<SIZE>,
{
    pub fn new(test: &'a Test) -> Self {
        Self { test }
    }
}

impl<'a, Test, const SIZE: usize> RunSelfConnectedNaryChainTest<'a, Test, SIZE>
where
    Test: NaryChainTest<SIZE>,
{
    pub fn new(test: &'a Test) -> Self {
        Self { test }
    }
}

impl<'a, Test, Overrides, const SIZE: usize> HasOverrides for RunNaryChainTest<'a, Test, SIZE>
where
    Test: HasOverrides<Overrides = Overrides>,
{
    type Overrides = Overrides;

    fn get_overrides(&self) -> &Self::Overrides {
        self.test.get_overrides()
    }
}

impl<'a, Test, Overrides, const SIZE: usize> HasOverrides
    for RunSelfConnectedNaryChainTest<'a, Test, SIZE>
where
    Test: HasOverrides<Overrides = Overrides>,
{
    type Overrides = Overrides;

    fn get_overrides(&self) -> &Self::Overrides {
        self.test.get_overrides()
    }
}<|MERGE_RESOLUTION|>--- conflicted
+++ resolved
@@ -11,13 +11,9 @@
 use crate::error::Error;
 use crate::framework::base::{HasOverrides, TestConfigOverride};
 use crate::framework::binary::chain::RelayerConfigOverride;
-<<<<<<< HEAD
-use crate::framework::binary::node::NodeConfigOverride;
+use crate::framework::binary::node::{NodeConfigOverride, NodeGenesisOverride};
 use crate::framework::nary::node::{run_nary_node_test, NaryNodeTest};
 use crate::framework::supervisor::{RunWithSupervisor, SupervisorOverride};
-=======
-use crate::framework::binary::node::{NodeConfigOverride, NodeGenesisOverride};
->>>>>>> 96dc5c06
 use crate::relayer::driver::RelayerDriver;
 use crate::types::binary::chains::DropChainHandle;
 use crate::types::config::TestConfig;
@@ -46,12 +42,11 @@
 where
     Test: NaryChainTest<SIZE>,
     Test: HasOverrides<Overrides = Overrides>,
-<<<<<<< HEAD
-    Overrides: TestConfigOverride + NodeConfigOverride + RelayerConfigOverride + SupervisorOverride,
-=======
-    Overrides:
-        TestConfigOverride + NodeConfigOverride + NodeGenesisOverride + RelayerConfigOverride,
->>>>>>> 96dc5c06
+    Overrides: TestConfigOverride
+        + NodeConfigOverride
+        + NodeGenesisOverride
+        + RelayerConfigOverride
+        + SupervisorOverride,
 {
     run_nary_node_test(&RunNaryChainTest::new(&RunWithSupervisor::new(test)))
 }
@@ -76,12 +71,11 @@
 where
     Test: NaryChainTest<SIZE>,
     Test: HasOverrides<Overrides = Overrides>,
-<<<<<<< HEAD
-    Overrides: TestConfigOverride + NodeConfigOverride + RelayerConfigOverride + SupervisorOverride,
-=======
-    Overrides:
-        TestConfigOverride + NodeConfigOverride + NodeGenesisOverride + RelayerConfigOverride,
->>>>>>> 96dc5c06
+    Overrides: TestConfigOverride
+        + NodeConfigOverride
+        + NodeGenesisOverride
+        + RelayerConfigOverride
+        + SupervisorOverride,
 {
     run_nary_node_test(&RunSelfConnectedNaryChainTest::new(
         &RunWithSupervisor::new(test),
