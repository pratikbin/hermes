/*!
   Implementation of [`ChainDriver`].
*/

use core::str::FromStr;
use core::time::Duration;

use eyre::eyre;
use semver::Version;
use serde_json as json;
use std::fs;
use std::path::PathBuf;
use std::process::{Command, Stdio};
use std::str;
use toml;
use tracing::debug;

use ibc::core::ics24_host::identifier::ChainId;
use ibc_relayer::keyring::{HDPath, KeyEntry, KeyFile};

use crate::chain::exec::{simple_exec, ExecOutput};
use crate::chain::version::get_chain_command_version;
use crate::error::{handle_generic_error, Error};
use crate::ibc::denom::Denom;
use crate::types::env::{EnvWriter, ExportEnv};
use crate::types::process::ChildProcess;
use crate::types::wallet::{Wallet, WalletAddress, WalletId};
use crate::util::file::pipe_to_file;
use crate::util::random::random_u32;
use crate::util::retry::assert_eventually_succeed;

pub mod interchain;
pub mod query_txs;
pub mod tagged;
pub mod transfer;

const COSMOS_HD_PATH: &str = "m/44'/118'/0'/0/0";

/**
    A driver for interacting with a chain full nodes through command line.

    The name `ChainDriver` is inspired by
    [WebDriver](https://developer.mozilla.org/en-US/docs/Web/WebDriver),
    which is the term used to describe programs that control spawning of the
    web browsers. In our case, the ChainDriver is used to spawn and manage
    chain full nodes.

    Currently the `ChainDriver` is hardcoded to support only a single version
    of Gaia chain. In the future, we will want to turn this into one or more
    `ChainDriver` traits so that they can be used to spawn multiple chain
    implementations other than a single version of Gaia.
*/

#[derive(Debug, Clone)]
pub struct ChainDriver {
    /**
       The filesystem path to the Gaia CLI. Defaults to `gaiad`.
    */
    pub command_path: String,

    pub command_version: Option<Version>,

    /**
       The ID of the chain.
    */
    pub chain_id: ChainId,

    /**
       The home directory for the full node to store data files.
    */
    pub home_path: String,

    /**
       The port used for RPC.
    */
    pub rpc_port: u16,

    /**
       The port used for GRPC.
    */
    pub grpc_port: u16,

    pub grpc_web_port: u16,

    /**
       The port used for P2P. (Currently unused other than for setup)
    */
    pub p2p_port: u16,
}

impl ExportEnv for ChainDriver {
    fn export_env(&self, writer: &mut impl EnvWriter) {
        writer.write_env("CMD", &self.command_path);
        writer.write_env("HOME", &self.home_path);
        writer.write_env("RPC_ADDR", &self.rpc_address());
        writer.write_env("GRPC_ADDR", &self.grpc_address());
    }
}

impl ChainDriver {
    /// Create a new [`ChainDriver`]
    pub fn create(
        command_path: String,
        chain_id: ChainId,
        home_path: String,
        rpc_port: u16,
        grpc_port: u16,
        grpc_web_port: u16,
        p2p_port: u16,
    ) -> Result<Self, Error> {
        // Assume we're on Gaia 6 if we can't get a version
        // (eg. with `icad`, which returns an empty string).
        let command_version = get_chain_command_version(&command_path)?;

        Ok(Self {
            command_path,
            command_version,
            chain_id,
            home_path,
            rpc_port,
            grpc_port,
            grpc_web_port,
            p2p_port,
        })
    }

    /// Returns the full URL for the RPC address.
    pub fn rpc_address(&self) -> String {
        format!("http://localhost:{}", self.rpc_port)
    }

    /// Returns the full URL for the WebSocket address.
    pub fn websocket_address(&self) -> String {
        format!("ws://localhost:{}/websocket", self.rpc_port)
    }

    /// Returns the full URL for the GRPC address.
    pub fn grpc_address(&self) -> String {
        format!("http://localhost:{}", self.grpc_port)
    }

    /**
        Returns the full URL for the RPC address to listen to when starting
        the full node.

        This is somehow different from [`rpc_address`](ChainDriver::rpc_address)
        as it requires the `"tcp://"` scheme.
    */
    pub fn rpc_listen_address(&self) -> String {
        format!("tcp://localhost:{}", self.rpc_port)
    }

    /**
        Returns the full URL for the GRPC address to listen to when starting
        the full node.

        This is somehow different from [`grpc_address`](ChainDriver::grpc_address)
        as it requires no scheme to be specified.
    */
    pub fn grpc_listen_address(&self) -> String {
        format!("localhost:{}", self.grpc_port)
    }

    /**
       Execute the gaiad command with the given command line arguments, and
       returns the STDOUT result as String.

       This is not the most efficient way of interacting with the CLI, but
       is sufficient for testing purposes of interacting with the `gaiad`
       commmand.

       The function also output debug logs that show what command is being
       executed, so that users can manually re-run the commands by
       copying from the logs.
    */
    pub fn exec(&self, args: &[&str]) -> Result<ExecOutput, Error> {
        simple_exec(self.chain_id.as_str(), &self.command_path, args)
    }

    /**
       Initialized the chain data stores.

       This is used by
       [`bootstrap_single_node`](crate::bootstrap::single::bootstrap_single_node).
    */
    pub fn initialize(&self) -> Result<(), Error> {
        self.exec(&[
            "--home",
            &self.home_path,
            "--chain-id",
            self.chain_id.as_str(),
            "init",
            self.chain_id.as_str(),
        ])?;

        Ok(())
    }

    /**
       Modify the Gaia genesis file.
    */
    pub fn update_genesis_file(
        &self,
        file: &str,
        cont: impl FnOnce(&mut serde_json::Value) -> Result<(), Error>,
    ) -> Result<(), Error> {
        let config1 = self.read_file(&format!("config/{}", file))?;

        let mut config2 = serde_json::from_str(&config1).map_err(handle_generic_error)?;

        cont(&mut config2)?;

        let config3 = serde_json::to_string_pretty(&config2).map_err(handle_generic_error)?;

        self.write_file("config/genesis.json", &config3)?;

        Ok(())
    }

    /**
       Write the string content to a file path relative to the chain home
       directory.

       This is not efficient but is sufficient for testing purposes.
    */
    pub fn write_file(&self, file_path: &str, content: &str) -> Result<(), Error> {
        let full_path = PathBuf::from(&self.home_path).join(file_path);
        let full_path_str = format!("{}", full_path.display());
        fs::write(full_path, content)?;
        debug!("created new file {:?}", full_path_str);
        Ok(())
    }

    /**
       Read the content at a file path relative to the chain home
       directory, and return the result as a string.

       This is not efficient but is sufficient for testing purposes.
    */
    pub fn read_file(&self, file_path: &str) -> Result<String, Error> {
        let full_path = PathBuf::from(&self.home_path).join(file_path);
        let res = fs::read_to_string(full_path)?;
        Ok(res)
    }

    /**
       Add a wallet with random ID to the full node's keyring.
    */
    pub fn add_random_wallet(&self, prefix: &str) -> Result<Wallet, Error> {
        let num = random_u32();
        let wallet_id = format!("{}-{:x}", prefix, num);
        self.add_wallet(&wallet_id)
    }

    /**
       Add a wallet with the given ID to the full node's keyring.
    */
    pub fn add_wallet(&self, wallet_id: &str) -> Result<Wallet, Error> {
        let output = self.exec(&[
            "--home",
            self.home_path.as_str(),
            "keys",
            "add",
            wallet_id,
            "--keyring-backend",
            "test",
            "--output",
            "json",
        ])?;

        // gaia6 somehow displays result in stderr instead of stdout
        let seed_content = if output.stdout.is_empty() {
            output.stderr
        } else {
            output.stdout
        };

        let json_val: json::Value = json::from_str(&seed_content).map_err(handle_generic_error)?;

        let wallet_address = json_val
            .get("address")
            .ok_or_else(|| eyre!("expect address string field to be present in json result"))?
            .as_str()
            .ok_or_else(|| eyre!("expect address string field to be present in json result"))?
            .to_string();

        let seed_path = format!("{}-seed.json", wallet_id);
        self.write_file(&seed_path, &seed_content)?;

        let hd_path = HDPath::from_str(COSMOS_HD_PATH)
            .map_err(|e| eyre!("failed to create HDPath: {:?}", e))?;

        let key_file: KeyFile = json::from_str(&seed_content).map_err(handle_generic_error)?;

        let key = KeyEntry::from_key_file(key_file, &hd_path).map_err(handle_generic_error)?;

        Ok(Wallet::new(wallet_id.to_string(), wallet_address, key))
    }

    /**
       Add a wallet address to the genesis account list for an uninitialized
       full node.
    */
    pub fn add_genesis_account(
        &self,
        wallet: &WalletAddress,
        amounts: &[(&Denom, u64)],
    ) -> Result<(), Error> {
        let amounts_str = itertools::join(
            amounts
                .iter()
                .map(|(denom, amount)| format!("{}{}", amount, denom)),
            ",",
        );

        self.exec(&[
            "--home",
            &self.home_path,
            "add-genesis-account",
            &wallet.0,
            &amounts_str,
        ])?;

        Ok(())
    }

    /**
       Add a wallet ID with the given stake amount to be the genesis validator
       for an uninitialized chain.
    */
    pub fn add_genesis_validator(
        &self,
        wallet_id: &WalletId,
        denom: &Denom,
        amount: u64,
    ) -> Result<(), Error> {
        let amount_str = format!("{}{}", amount, denom);

        self.exec(&[
            "--home",
            &self.home_path,
            "gentx",
            &wallet_id.0,
            "--keyring-backend",
            "test",
            "--chain-id",
            self.chain_id.as_str(),
            &amount_str,
        ])?;

        Ok(())
    }

    /**
       Call `gaiad collect-gentxs` to generate the genesis transactions.
    */
    pub fn collect_gen_txs(&self) -> Result<(), Error> {
        self.exec(&["--home", &self.home_path, "collect-gentxs"])?;

        Ok(())
    }

    /**
       Modify the Gaia chain config which is saved in toml format.
    */
    pub fn update_chain_config(
        &self,
        file: &str,
        cont: impl FnOnce(&mut toml::Value) -> Result<(), Error>,
    ) -> Result<(), Error> {
        let config1 = self.read_file(&format!("config/{}", file))?;

        let mut config2 = toml::from_str(&config1).map_err(handle_generic_error)?;

        cont(&mut config2)?;

        let config3 = toml::to_string_pretty(&config2).map_err(handle_generic_error)?;

        self.write_file("config/config.toml", &config3)?;

        Ok(())
    }

    pub fn is_v6_or_later(&self) -> bool {
        match &self.command_version {
            Some(version) => version.major >= 6,
            None => true,
        }
    }

    /**
       Start a full node by running in the background `gaiad start`.

       Returns a [`ChildProcess`] that stops the full node process when the
       value is dropped.
    */
    pub fn start(&self) -> Result<ChildProcess, Error> {
        let base_args = [
            "--home",
            &self.home_path,
            "start",
            "--pruning",
            "nothing",
            "--grpc.address",
            &self.grpc_listen_address(),
            "--rpc.laddr",
            &self.rpc_listen_address(),
        ];

        // Gaia v6 requires the GRPC web port to be unique,
        // but the argument is not available in earlier version
        let extra_args = [
            "--grpc-web.address",
            &format!("localhost:{}", self.grpc_web_port),
        ];

        let args: Vec<&str> = if self.is_v6_or_later() {
            let mut list = base_args.to_vec();
            list.extend_from_slice(&extra_args);
            list
        } else {
            base_args.to_vec()
        };

        let mut child = Command::new(&self.command_path)
            .args(&args)
            .stdin(Stdio::null())
            .stdout(Stdio::piped())
            .stderr(Stdio::piped())
            .spawn()?;

        let stdout = child
            .stdout
            .take()
            .ok_or_else(|| eyre!("expected stdout to be present in child process"))?;

        let stderr = child
            .stderr
            .take()
            .ok_or_else(|| eyre!("expected stderr to be present in child process"))?;

        pipe_to_file(stdout, &format!("{}/stdout.log", self.home_path))?;
        pipe_to_file(stderr, &format!("{}/stderr.log", self.home_path))?;

        Ok(ChildProcess::new(child))
    }

    /**
       Query for the balances for a given wallet address and denomination
    */
    pub fn query_balance(&self, wallet_id: &WalletAddress, denom: &Denom) -> Result<u64, Error> {
        let res = self
            .exec(&[
                "--node",
                &self.rpc_listen_address(),
                "query",
                "bank",
                "balances",
                &wallet_id.0,
                "--denom",
                denom.as_str(),
                "--output",
                "json",
            ])?
            .stdout;

        let amount_str = json::from_str::<json::Value>(&res)
            .map_err(handle_generic_error)?
            .get("amount")
            .ok_or_else(|| eyre!("expected amount field"))?
            .as_str()
            .ok_or_else(|| eyre!("expected string field"))?
            .to_string();

        let amount = u64::from_str(&amount_str).map_err(handle_generic_error)?;

        Ok(amount)
    }

    /**
       Assert that a wallet should eventually have the expected amount in the
       given denomination.
    */
    pub fn assert_eventual_wallet_amount(
        &self,
        wallet: &WalletAddress,
        target_amount: u64,
        denom: &Denom,
    ) -> Result<(), Error> {
        assert_eventually_succeed(
<<<<<<< HEAD
            &format!(
                "wallet reach {} amount {} {}",
                user.address, target_amount, denom
            ),
            300,
=======
            &format!("wallet reach {} amount {} {}", wallet, target_amount, denom),
            30,
>>>>>>> 5b37a402
            Duration::from_secs(1),
            || {
                let amount = self.query_balance(wallet, denom)?;

                if amount == target_amount {
                    Ok(())
                } else {
                    Err(Error::generic(eyre!(
                        "current balance of account {} with amount {} does not match the target amount {}",
                        wallet,
                        amount,
                        target_amount
                    )))
                }
            },
        )?;

        Ok(())
    }
}<|MERGE_RESOLUTION|>--- conflicted
+++ resolved
@@ -488,16 +488,8 @@
         denom: &Denom,
     ) -> Result<(), Error> {
         assert_eventually_succeed(
-<<<<<<< HEAD
-            &format!(
-                "wallet reach {} amount {} {}",
-                user.address, target_amount, denom
-            ),
+            &format!("wallet reach {} amount {} {}", wallet, target_amount, denom),
             300,
-=======
-            &format!("wallet reach {} amount {} {}", wallet, target_amount, denom),
-            30,
->>>>>>> 5b37a402
             Duration::from_secs(1),
             || {
                 let amount = self.query_balance(wallet, denom)?;
