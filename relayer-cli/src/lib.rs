//! Hermes: IBC Relayer CLI built in Rust
//!
//! The Hermes binary is a wrapper over the [ibc-relayer] library. This binary builds on
//! the [Abscissa] framework.
//!
//! For a comprehensive guide to using Hermes, the authoritative resource is
//! at [hermes.informal.systems].
//!
//! [ibc-relayer]: https://docs.rs/ibc-relayer
//! [Abscissa]: https://github.com/iqlusioninc/abscissa
//! [hermes.informal.systems]: https://hermes.informal.systems

// Tip: Deny warnings with `RUSTFLAGS="-D warnings"` environment variable in CI

#![forbid(unsafe_code)]
#![deny(
    rust_2018_idioms,
    trivial_casts,
    unused_lifetimes,
    unused_qualifications
)]

extern crate alloc;

pub mod application;
pub mod commands;
pub mod components;
pub mod config;
pub mod prelude;

pub mod error;

<<<<<<< HEAD
pub mod cli_utils;
pub(crate) mod components;
=======
pub(crate) mod cli_utils;
>>>>>>> 69e3c4c9
pub(crate) mod conclude;
pub(crate) mod entry;

/// The path to the default configuration file, relative to the home directory.
pub const DEFAULT_CONFIG_PATH: &str = ".hermes/config.toml";<|MERGE_RESOLUTION|>--- conflicted
+++ resolved
@@ -23,6 +23,7 @@
 extern crate alloc;
 
 pub mod application;
+pub mod cli_utils;
 pub mod commands;
 pub mod components;
 pub mod config;
@@ -30,12 +31,6 @@
 
 pub mod error;
 
-<<<<<<< HEAD
-pub mod cli_utils;
-pub(crate) mod components;
-=======
-pub(crate) mod cli_utils;
->>>>>>> 69e3c4c9
 pub(crate) mod conclude;
 pub(crate) mod entry;
 
