--- conflicted
+++ resolved
@@ -19,11 +19,7 @@
       - run: cargo doc
 
       - name: Deploy
-<<<<<<< HEAD
-        if: github.ref == 'refs/heads/soares/nary-test-chains'
-=======
         if: github.ref == 'refs/heads/master'
->>>>>>> 2ad255ae
         uses: peaceiris/actions-gh-pages@v3
         with:
           deploy_key: ${{ secrets.IBC_RS_DOC_PRIVATE_KEY }}
