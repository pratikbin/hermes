[package]
name         = "ibc"
version      = "0.8.0"
edition      = "2021"
license      = "Apache-2.0"
readme       = "README.md"
keywords     = ["blockchain", "consensus", "cosmos", "ibc", "tendermint"]
repository   = "https://github.com/informalsystems/ibc-rs"
authors      = ["Informal Systems <hello@informal.systems>"]
rust-version = "1.56"
description  = """
    Implementation of the Inter-Blockchain Communication Protocol (IBC).
    This crate comprises the main data structures and on-chain logic.
"""

[package.metadata.docs.rs]
all-features = true

[features]
default = ["flex-error/std", "flex-error/eyre_tracer"]

# This feature grants access to development-time mocking libraries, such as `MockContext` or `MockHeader`.
# Depends on the `testgen` suite for generating Tendermint light blocks.
mocks = ["tendermint-testgen"]

[dependencies]
# Proto definitions for all IBC-related interfaces, e.g., connections or channels.
ibc-proto = { version = "0.12.0", path = "../proto" }
ics23 = { version = "0.6.6", default-features = false }
chrono = { version = "0.4.19", default-features = false }
thiserror = { version = "1.0.30", default-features = false }
serde_derive = { version = "1.0.104", default-features = false }
serde = { version = "1.0.130", default-features = false }
serde_json = { version = "1", default-features = false }
tracing = { version = "0.1.29", default-features = false }
prost = { version = "0.9", default-features = false }
prost-types = { version = "0.9", default-features = false }
bytes = { version = "1.1.0", default-features = false }
safe-regex = { version = "0.2.4", default-features = false }
subtle-encoding = { version = "0.5", default-features = false }
sha2 = { version = "0.9.8", default-features = false }
flex-error = { version = "0.4.4", default-features = false }

[dependencies.tendermint]
version = "=0.23.0"

[dependencies.tendermint-proto]
version = "=0.23.0"

[dependencies.tendermint-light-client]
version = "=0.23.0"
default-features = false

[dependencies.tendermint-testgen]
version = "=0.23.0"
optional = true

[dev-dependencies]
env_logger = "0.9.0"
tracing-subscriber = { version = "0.3.1", features = ["fmt", "env-filter", "json"]}
test-env-log = { version = "0.2.7", features = ["trace"] }
modelator = "0.2.1"
<<<<<<< HEAD
tendermint-rpc = { version = "=0.23.0-internal", features = ["http-client", "websocket-client"] }
tendermint-testgen = { version = "=0.23.0-internal" } # Needed for generating (synthetic) light blocks.
=======
tendermint-rpc = { version = "=0.23.0", features = ["http-client", "websocket-client"] }
tendermint-testgen = { version = "=0.23.0" } # Needed for generating (synthetic) light blocks.
sha2 = { version = "0.9.8" }
>>>>>>> 53334d88

# pin clap to avoid miscompilations with modelator
clap = "=3.0.0-beta.4"
clap_derive = "=3.0.0-beta.4"

[[test]]
name = "mbt"
path = "tests/mbt.rs"
required-features = ["mocks"]<|MERGE_RESOLUTION|>--- conflicted
+++ resolved
@@ -60,14 +60,8 @@
 tracing-subscriber = { version = "0.3.1", features = ["fmt", "env-filter", "json"]}
 test-env-log = { version = "0.2.7", features = ["trace"] }
 modelator = "0.2.1"
-<<<<<<< HEAD
-tendermint-rpc = { version = "=0.23.0-internal", features = ["http-client", "websocket-client"] }
-tendermint-testgen = { version = "=0.23.0-internal" } # Needed for generating (synthetic) light blocks.
-=======
 tendermint-rpc = { version = "=0.23.0", features = ["http-client", "websocket-client"] }
 tendermint-testgen = { version = "=0.23.0" } # Needed for generating (synthetic) light blocks.
-sha2 = { version = "0.9.8" }
->>>>>>> 53334d88
 
 # pin clap to avoid miscompilations with modelator
 clap = "=3.0.0-beta.4"
