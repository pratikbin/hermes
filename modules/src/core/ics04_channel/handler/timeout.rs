use crate::core::ics04_channel::channel::State;
use crate::core::ics04_channel::channel::{ChannelEnd, Counterparty, Order};
use crate::core::ics04_channel::context::ChannelReaderLightClient;
use crate::core::ics04_channel::events::TimeoutPacket;
use crate::core::ics04_channel::handler::verify::{
    verify_next_sequence_recv, verify_packet_receipt_absence,
};
use crate::core::ics04_channel::msgs::timeout::MsgTimeout;
use crate::core::ics04_channel::packet::{PacketResult, Sequence};
use crate::core::ics04_channel::{context::ChannelReader, error::Error};
use crate::core::ics24_host::identifier::{ChannelId, PortId};
use crate::events::IbcEvent;
use crate::handler::{HandlerOutput, HandlerResult};
use crate::prelude::*;
use crate::timestamp::Expiry;

#[derive(Clone, Debug)]
pub struct TimeoutPacketResult {
    pub port_id: PortId,
    pub channel_id: ChannelId,
    pub seq: Sequence,
    pub channel: Option<ChannelEnd>,
}

/// TimeoutPacket is called by a module which originally attempted to send a
/// packet to a counterparty module, where the timeout height has passed on the
/// counterparty chain without the packet being committed, to prove that the
/// packet can no longer be executed and to allow the calling module to safely
/// perform appropriate state transitions.
pub fn process<Ctx: ChannelReader + ChannelReaderLightClient>(
    ctx: &Ctx,
    msg: &MsgTimeout,
) -> HandlerResult<PacketResult, Error> {
    let mut output = HandlerOutput::builder();

    let packet = &msg.packet;

    let mut source_channel_end =
        ctx.channel_end(&(packet.source_port.clone(), packet.source_channel.clone()))?;

    if !source_channel_end.state_matches(&State::Open) {
        return Err(Error::channel_closed(packet.source_channel.clone()));
    }

    let counterparty = Counterparty::new(
        packet.destination_port.clone(),
        Some(packet.destination_channel.clone()),
    );

    if !source_channel_end.counterparty_matches(&counterparty) {
        return Err(Error::invalid_packet_counterparty(
            packet.destination_port.clone(),
            packet.destination_channel.clone(),
        ));
    }

    let connection_end = ctx.connection_end(&source_channel_end.connection_hops()[0])?;

    let client_id = connection_end.client_id().clone();

    // check that timeout height or timeout timestamp has passed on the other end
    let proof_height = msg.proofs.height();

    if packet.timeout_height.has_expired(proof_height) {
        return Err(Error::packet_timeout_height_not_reached(
            packet.timeout_height,
            proof_height,
        ));
    }

    let consensus_state = ctx.client_consensus_state(&client_id, proof_height)?;

    let proof_timestamp = consensus_state.timestamp();

    let packet_timestamp = packet.timeout_timestamp;
    if let Expiry::Expired = packet_timestamp.check_expiry(&proof_timestamp) {
        return Err(Error::packet_timeout_timestamp_not_reached(
            packet_timestamp,
            proof_timestamp,
        ));
    }

    //verify packet commitment
    let packet_commitment = ctx.get_packet_commitment(&(
        packet.source_port.clone(),
        packet.source_channel.clone(),
        packet.sequence,
    ))?;

    let expected_commitment = ctx.packet_commitment(
        packet.data.clone(),
        packet.timeout_height,
        packet.timeout_timestamp,
    );
    if packet_commitment != expected_commitment {
        return Err(Error::incorrect_packet_commitment(packet.sequence));
    }

    let result = if source_channel_end.order_matches(&Order::Ordered) {
        if packet.sequence < msg.next_sequence_recv {
            return Err(Error::invalid_packet_sequence(
                packet.sequence,
                msg.next_sequence_recv,
            ));
        }
        verify_next_sequence_recv(
            ctx,
            msg.proofs.height(),
            &connection_end,
            packet.clone(),
            msg.next_sequence_recv,
            &msg.proofs,
        )?;

        source_channel_end.state = State::Closed;
        PacketResult::Timeout(TimeoutPacketResult {
            port_id: packet.source_port.clone(),
            channel_id: packet.source_channel.clone(),
            seq: packet.sequence,
            channel: Some(source_channel_end),
        })
    } else {
        verify_packet_receipt_absence(
            ctx,
            msg.proofs.height(),
            &connection_end,
            packet.clone(),
            &msg.proofs,
        )?;

        PacketResult::Timeout(TimeoutPacketResult {
            port_id: packet.source_port.clone(),
            channel_id: packet.source_channel.clone(),
            seq: packet.sequence,
            channel: None,
        })
    };

    output.log("success: packet timeout ");

    output.emit(IbcEvent::TimeoutPacket(TimeoutPacket {
<<<<<<< HEAD
        height: ChannelReader::host_height(ctx),
=======
>>>>>>> 996405cf
        packet: packet.clone(),
    }));

    Ok(output.with_result(result))
}

#[cfg(test)]
mod tests {
    use test_log::test;

    use crate::core::ics02_client::height::Height;
    use crate::core::ics03_connection::connection::ConnectionEnd;
    use crate::core::ics03_connection::connection::Counterparty as ConnectionCounterparty;
    use crate::core::ics03_connection::connection::State as ConnectionState;
    use crate::core::ics03_connection::version::get_compatible_versions;
    use crate::core::ics04_channel::channel::{ChannelEnd, Counterparty, Order, State};
    use crate::core::ics04_channel::context::ChannelReader;
    use crate::core::ics04_channel::handler::timeout::process;
    use crate::core::ics04_channel::msgs::timeout::test_util::get_dummy_raw_msg_timeout;
    use crate::core::ics04_channel::msgs::timeout::MsgTimeout;
    use crate::core::ics04_channel::Version;
    use crate::core::ics24_host::identifier::{ChannelId, ClientId, ConnectionId, PortId};
    use crate::events::IbcEvent;
    use crate::mock::context::MockContext;
    use crate::prelude::*;
    use crate::timestamp::ZERO_DURATION;

    #[test]
    fn timeout_packet_processing() {
        struct Test {
            name: String,
            ctx: MockContext,
            msg: MsgTimeout,
            want_pass: bool,
        }

        let context = MockContext::default();

        let msg_proof_height = 2;
        let msg_timeout_height = 5;
        let timeout_timestamp = 5;

        let client_height = Height::new(0, 2).unwrap();

        let msg = MsgTimeout::try_from(get_dummy_raw_msg_timeout(
            msg_proof_height,
            msg_timeout_height,
            timeout_timestamp,
        ))
        .unwrap();
        let packet = msg.packet.clone();

        let mut msg_ok = msg.clone();
        msg_ok.packet.timeout_timestamp = Default::default();

        let data = context.packet_commitment(
            msg_ok.packet.data.clone(),
            msg_ok.packet.timeout_height,
            msg_ok.packet.timeout_timestamp,
        );

        let source_channel_end = ChannelEnd::new(
            State::Open,
            Order::default(),
            Counterparty::new(
                packet.destination_port.clone(),
                Some(packet.destination_channel.clone()),
            ),
            vec![ConnectionId::default()],
            Version::ics20(),
        );

        let mut source_ordered_channel_end = source_channel_end.clone();
        source_ordered_channel_end.ordering = Order::Ordered;

        let connection_end = ConnectionEnd::new(
            ConnectionState::Open,
            ClientId::default(),
            ConnectionCounterparty::new(
                ClientId::default(),
                Some(ConnectionId::default()),
                Default::default(),
            ),
            get_compatible_versions(),
            ZERO_DURATION,
        );

        let tests: Vec<Test> = vec![
            Test {
                name: "Processing fails because no channel exists in the context".to_string(),
                ctx: context.clone(),
                msg: msg.clone(),
                want_pass: false,
            },
            Test {
                name: "Processing fails because the client does not have a consensus state for the required height"
                    .to_string(),
                ctx: context.clone().with_channel(
                    PortId::default(),
                    ChannelId::default(),
                    source_channel_end.clone(),
                )
                .with_connection(ConnectionId::default(), connection_end.clone()),
                msg: msg.clone(),
                want_pass: false,
            },
            Test {
                name: "Processing fails because the proof's timeout has not been reached "
                    .to_string(),
                ctx: context.clone().with_channel(
                    PortId::default(),
                    ChannelId::default(),
                    source_channel_end.clone(),
                )
                .with_client(&ClientId::default(), client_height)
                .with_connection(ConnectionId::default(), connection_end.clone()),
                msg,
                want_pass: false,
            },
            Test {
                name: "Good parameters Unordered channel".to_string(),
                ctx: context.clone()
                    .with_client(&ClientId::default(), client_height)
                    .with_connection(ConnectionId::default(), connection_end.clone())
                    .with_channel(
                        packet.source_port.clone(),
                        packet.source_channel.clone(),
                        source_channel_end,
                    )
                    .with_packet_commitment(
                        msg_ok.packet.source_port.clone(),
                        msg_ok.packet.source_channel.clone(),
                        msg_ok.packet.sequence,
                        data.clone(),
                    ),
                msg: msg_ok.clone(),
                want_pass: true,
            },
            Test {
                name: "Good parameters Ordered Channel".to_string(),
                ctx: context
                    .with_client(&ClientId::default(), client_height)
                    .with_connection(ConnectionId::default(), connection_end)
                    .with_channel(
                        packet.source_port.clone(),
                        packet.source_channel,
                        source_ordered_channel_end,
                    )
                    .with_packet_commitment(
                        msg_ok.packet.source_port.clone(),
                        msg_ok.packet.source_channel.clone(),
                        msg_ok.packet.sequence,
                        data,
                    )
                    .with_ack_sequence(
                         packet.destination_port,
                         packet.destination_channel,
                         1.into(),
                     ),
                msg: msg_ok,
                want_pass: true,
            },
        ]
        .into_iter()
        .collect();

        for test in tests {
            let res = process(&test.ctx, &test.msg);
            // Additionally check the events and the output objects in the result.
            match res {
                Ok(proto_output) => {
                    assert!(
                        test.want_pass,
                        "TO_packet: test passed but was supposed to fail for test: {}, \nparams {:?} {:?}",
                        test.name,
                        test.msg.clone(),
                        test.ctx.clone()
                    );

                    assert!(!proto_output.events.is_empty()); // Some events must exist.

                    for e in proto_output.events.iter() {
                        assert!(matches!(e, &IbcEvent::TimeoutPacket(_)));
                    }
                }
                Err(e) => {
                    assert!(
                        !test.want_pass,
                        "timeout_packet: did not pass test: {}, \nparams {:?} {:?} error: {:?}",
                        test.name,
                        test.msg.clone(),
                        test.ctx.clone(),
                        e,
                    );
                }
            }
        }
    }
}<|MERGE_RESOLUTION|>--- conflicted
+++ resolved
@@ -139,10 +139,6 @@
     output.log("success: packet timeout ");
 
     output.emit(IbcEvent::TimeoutPacket(TimeoutPacket {
-<<<<<<< HEAD
-        height: ChannelReader::host_height(ctx),
-=======
->>>>>>> 996405cf
         packet: packet.clone(),
     }));
 
