use crate::core::ics03_connection::connection::State as ConnectionState;
use crate::core::ics04_channel::channel::{Counterparty, Order, State};
use crate::core::ics04_channel::context::{ChannelReader, ChannelReaderLightClient};
use crate::core::ics04_channel::error::Error;
use crate::core::ics04_channel::events::ReceivePacket;
use crate::core::ics04_channel::handler::verify::verify_packet_recv_proofs;
use crate::core::ics04_channel::msgs::recv_packet::MsgRecvPacket;
use crate::core::ics04_channel::packet::{PacketResult, Receipt, Sequence};
use crate::core::ics24_host::identifier::{ChannelId, PortId};
use crate::events::IbcEvent;
use crate::handler::{HandlerOutput, HandlerResult};
use crate::timestamp::Expiry;

#[derive(Clone, Debug)]
pub enum RecvPacketResult {
    NoOp,
    Unordered {
        port_id: PortId,
        channel_id: ChannelId,
        sequence: Sequence,
        receipt: Receipt,
    },
    Ordered {
        port_id: PortId,
        channel_id: ChannelId,
        next_seq_recv: Sequence,
    },
}

pub fn process<Ctx: ChannelReader + ChannelReaderLightClient>(
    ctx: &Ctx,
    msg: &MsgRecvPacket,
) -> HandlerResult<PacketResult, Error> {
    let mut output = HandlerOutput::builder();

    let packet = &msg.packet;

    let dest_channel_end = ctx.channel_end(&(
        packet.destination_port.clone(),
        packet.destination_channel.clone(),
    ))?;

    if !dest_channel_end.state_matches(&State::Open) {
        return Err(Error::invalid_channel_state(
            packet.source_channel.clone(),
            dest_channel_end.state,
        ));
    }

    let counterparty = Counterparty::new(
        packet.source_port.clone(),
        Some(packet.source_channel.clone()),
    );

    if !dest_channel_end.counterparty_matches(&counterparty) {
        return Err(Error::invalid_packet_counterparty(
            packet.source_port.clone(),
            packet.source_channel.clone(),
        ));
    }

    let connection_end = ctx.connection_end(&dest_channel_end.connection_hops()[0])?;

    if !connection_end.state_matches(&ConnectionState::Open) {
        return Err(Error::connection_not_open(
            dest_channel_end.connection_hops()[0].clone(),
        ));
    }

    let latest_height = ChannelReader::host_height(ctx);
    if packet.timeout_height.has_expired(latest_height) {
        return Err(Error::low_packet_height(
            latest_height,
            packet.timeout_height,
        ));
    }

    let latest_timestamp = ChannelReader::host_timestamp(ctx);
    if let Expiry::Expired = latest_timestamp.check_expiry(&packet.timeout_timestamp) {
        return Err(Error::low_packet_timestamp());
    }

    verify_packet_recv_proofs(
        ctx,
        msg.proofs.height(),
        packet,
        &connection_end,
        &msg.proofs,
    )?;

    let result = if dest_channel_end.order_matches(&Order::Ordered) {
        let next_seq_recv = ctx.get_next_sequence_recv(&(
            packet.destination_port.clone(),
            packet.destination_channel.clone(),
        ))?;

        if packet.sequence < next_seq_recv {
            output.emit(IbcEvent::ReceivePacket(ReceivePacket {
<<<<<<< HEAD
                height: ChannelReader::host_height(ctx),
=======
>>>>>>> 996405cf
                packet: msg.packet.clone(),
            }));
            return Ok(output.with_result(PacketResult::Recv(RecvPacketResult::NoOp)));
        } else if packet.sequence != next_seq_recv {
            return Err(Error::invalid_packet_sequence(
                packet.sequence,
                next_seq_recv,
            ));
        }

        PacketResult::Recv(RecvPacketResult::Ordered {
            port_id: packet.destination_port.clone(),
            channel_id: packet.destination_channel.clone(),
            next_seq_recv: next_seq_recv.increment(),
        })
    } else {
        let packet_rec = ctx.get_packet_receipt(&(
            packet.destination_port.clone(),
            packet.destination_channel.clone(),
            packet.sequence,
        ));

        match packet_rec {
            Ok(_receipt) => {
                output.emit(IbcEvent::ReceivePacket(ReceivePacket {
<<<<<<< HEAD
                    height: ChannelReader::host_height(ctx),
=======
>>>>>>> 996405cf
                    packet: msg.packet.clone(),
                }));
                return Ok(output.with_result(PacketResult::Recv(RecvPacketResult::NoOp)));
            }
            Err(e) if e.detail() == Error::packet_receipt_not_found(packet.sequence).detail() => {
                // store a receipt that does not contain any data
                PacketResult::Recv(RecvPacketResult::Unordered {
                    port_id: packet.destination_port.clone(),
                    channel_id: packet.destination_channel.clone(),
                    sequence: packet.sequence,
                    receipt: Receipt::Ok,
                })
            }
            Err(_) => return Err(Error::implementation_specific()),
        }
    };

    output.log("success: packet receive");

    output.emit(IbcEvent::ReceivePacket(ReceivePacket {
<<<<<<< HEAD
        height: ChannelReader::host_height(ctx),
=======
>>>>>>> 996405cf
        packet: msg.packet.clone(),
    }));

    Ok(output.with_result(result))
}

#[cfg(test)]
mod tests {
    use crate::prelude::*;

    use test_log::test;

    use crate::core::ics03_connection::connection::ConnectionEnd;
    use crate::core::ics03_connection::connection::Counterparty as ConnectionCounterparty;
    use crate::core::ics03_connection::connection::State as ConnectionState;
    use crate::core::ics03_connection::version::get_compatible_versions;
    use crate::core::ics04_channel::channel::{ChannelEnd, Counterparty, Order, State};
    use crate::core::ics04_channel::handler::recv_packet::process;
    use crate::core::ics04_channel::msgs::recv_packet::test_util::get_dummy_raw_msg_recv_packet;
    use crate::core::ics04_channel::msgs::recv_packet::MsgRecvPacket;
    use crate::core::ics04_channel::Version;
    use crate::core::ics24_host::identifier::{ChannelId, ClientId, ConnectionId, PortId};
    use crate::mock::context::MockContext;
    use crate::relayer::ics18_relayer::context::Ics18Context;
    use crate::test_utils::get_dummy_account_id;
    use crate::timestamp::Timestamp;
    use crate::timestamp::ZERO_DURATION;
    use crate::{core::ics04_channel::packet::Packet, events::IbcEvent};

    #[test]
    fn recv_packet_processing() {
        struct Test {
            name: String,
            ctx: MockContext,
            msg: MsgRecvPacket,
            want_pass: bool,
        }

        let context = MockContext::default();

        let host_height = context.query_latest_height().increment();

        let client_height = host_height.increment();

        let msg = MsgRecvPacket::try_from(get_dummy_raw_msg_recv_packet(
            client_height.revision_height(),
        ))
        .unwrap();

        let packet = msg.packet.clone();

        let packet_old = Packet {
            sequence: 1.into(),
            source_port: PortId::default(),
            source_channel: ChannelId::default(),
            destination_port: PortId::default(),
            destination_channel: ChannelId::default(),
            data: Vec::new(),
            timeout_height: client_height.into(),
            timeout_timestamp: Timestamp::from_nanoseconds(1).unwrap(),
        };

        let msg_packet_old =
            MsgRecvPacket::new(packet_old, msg.proofs.clone(), get_dummy_account_id());

        let dest_channel_end = ChannelEnd::new(
            State::Open,
            Order::default(),
            Counterparty::new(packet.source_port.clone(), Some(packet.source_channel)),
            vec![ConnectionId::default()],
            Version::ics20(),
        );

        let connection_end = ConnectionEnd::new(
            ConnectionState::Open,
            ClientId::default(),
            ConnectionCounterparty::new(
                ClientId::default(),
                Some(ConnectionId::default()),
                Default::default(),
            ),
            get_compatible_versions(),
            ZERO_DURATION,
        );

        let tests: Vec<Test> = vec![
            Test {
                name: "Processing fails because no channel exists in the context".to_string(),
                ctx: context.clone(),
                msg: msg.clone(),
                want_pass: false,
            },
            Test {
                name: "Good parameters".to_string(),
                ctx: context
                    .clone()
                    .with_client(&ClientId::default(), client_height)
                    .with_connection(ConnectionId::default(), connection_end.clone())
                    .with_channel(
                        packet.destination_port.clone(),
                        packet.destination_channel.clone(),
                        dest_channel_end.clone(),
                    )
                    .with_send_sequence(
                        packet.destination_port.clone(),
                        packet.destination_channel.clone(),
                        1.into(),
                    )
                    .with_height(host_height)
                    // This `with_recv_sequence` is required for ordered channels
                    .with_recv_sequence(
                        packet.destination_port.clone(),
                        packet.destination_channel.clone(),
                        packet.sequence,
                    ),
                msg,
                want_pass: true,
            },
            Test {
                name: "Packet timeout expired".to_string(),
                ctx: context
                    .with_client(&ClientId::default(), client_height)
                    .with_connection(ConnectionId::default(), connection_end)
                    .with_channel(PortId::default(), ChannelId::default(), dest_channel_end)
                    .with_send_sequence(PortId::default(), ChannelId::default(), 1.into())
                    .with_height(host_height),
                msg: msg_packet_old,
                want_pass: false,
            },
        ]
        .into_iter()
        .collect();

        for test in tests {
            let res = process(&test.ctx, &test.msg);
            // Additionally check the events and the output objects in the result.
            match res {
                Ok(proto_output) => {
                    assert!(
                            test.want_pass,
                            "recv_packet: test passed but was supposed to fail for test: {}, \nparams \n msg={:?}\nctx:{:?}",
                            test.name,
                            test.msg.clone(),
                            test.ctx.clone()
                        );

                    assert!(!proto_output.events.is_empty()); // Some events must exist.

                    for e in proto_output.events.iter() {
                        assert!(matches!(e, &IbcEvent::ReceivePacket(_)));
<<<<<<< HEAD
                        assert_eq!(e.height(), ChannelReader::host_height(&test.ctx));
=======
>>>>>>> 996405cf
                    }
                }
                Err(e) => {
                    assert!(
                            !test.want_pass,
                            "recv_packet: did not pass test: {}, \nparams \nmsg={:?}\nctx={:?}\nerror={:?}",
                            test.name,
                            test.msg.clone(),
                            test.ctx.clone(),
                            e,
                        );
                }
            }
        }
    }
}<|MERGE_RESOLUTION|>--- conflicted
+++ resolved
@@ -96,10 +96,6 @@
 
         if packet.sequence < next_seq_recv {
             output.emit(IbcEvent::ReceivePacket(ReceivePacket {
-<<<<<<< HEAD
-                height: ChannelReader::host_height(ctx),
-=======
->>>>>>> 996405cf
                 packet: msg.packet.clone(),
             }));
             return Ok(output.with_result(PacketResult::Recv(RecvPacketResult::NoOp)));
@@ -125,10 +121,6 @@
         match packet_rec {
             Ok(_receipt) => {
                 output.emit(IbcEvent::ReceivePacket(ReceivePacket {
-<<<<<<< HEAD
-                    height: ChannelReader::host_height(ctx),
-=======
->>>>>>> 996405cf
                     packet: msg.packet.clone(),
                 }));
                 return Ok(output.with_result(PacketResult::Recv(RecvPacketResult::NoOp)));
@@ -149,10 +141,6 @@
     output.log("success: packet receive");
 
     output.emit(IbcEvent::ReceivePacket(ReceivePacket {
-<<<<<<< HEAD
-        height: ChannelReader::host_height(ctx),
-=======
->>>>>>> 996405cf
         packet: msg.packet.clone(),
     }));
 
@@ -303,10 +291,6 @@
 
                     for e in proto_output.events.iter() {
                         assert!(matches!(e, &IbcEvent::ReceivePacket(_)));
-<<<<<<< HEAD
-                        assert_eq!(e.height(), ChannelReader::host_height(&test.ctx));
-=======
->>>>>>> 996405cf
                     }
                 }
                 Err(e) => {
