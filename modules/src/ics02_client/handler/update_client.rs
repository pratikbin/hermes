--- conflicted
+++ resolved
@@ -48,17 +48,14 @@
         .client_state(&client_id)
         .ok_or_else(|| Error::client_not_found(client_id.clone()))?;
 
-<<<<<<< HEAD
     if client_state.is_frozen() {
-        return Err(Kind::ClientFrozen(client_id).into());
+        return Err(Error::client_frozen(client_id).into());
     }
 
     // Read consensus state from the host chain store.
     let latest_consensus_state = ctx
         .consensus_state(&client_id, client_state.latest_height())
-        .ok_or_else(|| {
-            Kind::ConsensusStateNotFound(client_id.clone(), client_state.latest_height())
-        })?;
+        .ok_or_else(|| Error::consensus_state_not_found(client_id.clone(), latest_height))?;
 
     info!("latest consensus state {:?}", latest_consensus_state);
 
@@ -78,23 +75,13 @@
         )
         .into());
     }
-=======
-    let latest_height = client_state.latest_height();
-    ctx.consensus_state(&client_id, latest_height)
-        .ok_or_else(|| Error::consensus_state_not_found(client_id.clone(), latest_height))?;
->>>>>>> 5ff02a09
 
     // Use client_state to validate the new header against the latest consensus_state.
     // This function will return the new client_state (its latest_height changed) and a
     // consensus_state obtained from header. These will be later persisted by the keeper.
     let (new_client_state, new_consensus_state) = client_def
-<<<<<<< HEAD
         .check_header_and_update_state(ctx, client_id.clone(), client_state, header)
-        .map_err(|e| Kind::HeaderVerificationFailure.context(e.to_string()))?;
-=======
-        .check_header_and_update_state(client_state, header)
         .map_err(|e| Error::header_verification_failure(e.to_string()))?;
->>>>>>> 5ff02a09
 
     let result = ClientResult::Update(Result {
         client_id: client_id.clone(),
@@ -119,15 +106,10 @@
 
     use crate::events::IbcEvent;
     use crate::handler::HandlerOutput;
-<<<<<<< HEAD
     use crate::ics02_client::client_consensus::AnyConsensusState;
     use crate::ics02_client::client_state::{AnyClientState, ClientState};
     use crate::ics02_client::client_type::ClientType;
-    use crate::ics02_client::error::Kind;
-=======
-    use crate::ics02_client::client_state::AnyClientState;
     use crate::ics02_client::error::{Error, ErrorDetail};
->>>>>>> 5ff02a09
     use crate::ics02_client::handler::dispatch;
     use crate::ics02_client::handler::ClientResult::Update;
     use crate::ics02_client::header::{AnyHeader, Header};
