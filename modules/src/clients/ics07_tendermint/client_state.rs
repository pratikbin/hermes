use crate::prelude::*;

use core::convert::{TryFrom, TryInto};
use core::time::Duration;

use serde::{Deserialize, Serialize};
use tendermint_light_client_verifier::options::Options;
use tendermint_proto::Protobuf;

use ibc_proto::ibc::lightclients::tendermint::v1::ClientState as RawClientState;

use crate::clients::ics07_tendermint::error::Error;
use crate::clients::ics07_tendermint::header::Header;
use crate::core::ics02_client::client_state::AnyClientState;
use crate::core::ics02_client::client_type::ClientType;
use crate::core::ics02_client::error::Error as Ics02Error;
use crate::core::ics02_client::trust_threshold::TrustThreshold;
use crate::core::ics23_commitment::specs::ProofSpecs;
use crate::core::ics24_host::identifier::ChainId;
use crate::timestamp::{Timestamp, ZERO_DURATION};
use crate::Height;

#[derive(Clone, Debug, PartialEq, Eq, Serialize, Deserialize)]
pub struct ClientState {
    pub chain_id: ChainId,
    pub trust_level: TrustThreshold,
    pub trusting_period: Duration,
    pub unbonding_period: Duration,
    pub max_clock_drift: Duration,
    pub latest_height: Height,
    pub proof_specs: ProofSpecs,
    pub upgrade_path: Vec<String>,
    pub allow_update: AllowUpdate,
    pub frozen_height: Option<Height>,
}

#[derive(Copy, Clone, Debug, PartialEq, Eq, Serialize, Deserialize)]
pub struct AllowUpdate {
    pub after_expiry: bool,
    pub after_misbehaviour: bool,
}

impl Protobuf<RawClientState> for ClientState {}

impl ClientState {
    #[allow(clippy::too_many_arguments)]
    pub fn new(
        chain_id: ChainId,
        trust_level: TrustThreshold,
        trusting_period: Duration,
        unbonding_period: Duration,
        max_clock_drift: Duration,
        latest_height: Height,
        proof_specs: ProofSpecs,
        upgrade_path: Vec<String>,
        allow_update: AllowUpdate,
    ) -> Result<ClientState, Error> {
        // Basic validation of trusting period and unbonding period: each should be non-zero.
        if trusting_period <= Duration::new(0, 0) {
            return Err(Error::invalid_trusting_period(format!(
                "ClientState trusting period ({:?}) must be greater than zero",
                trusting_period
            )));
        }

        if unbonding_period <= Duration::new(0, 0) {
            return Err(Error::invalid_unbonding_period(format!(
                "ClientState unbonding period ({:?}) must be greater than zero",
                unbonding_period
            )));
        }

        if trusting_period >= unbonding_period {
            return Err(Error::invalid_trusting_period(format!(
                "ClientState trusting period ({:?}) must be smaller than unbonding period ({:?})",
                trusting_period, unbonding_period,
            )));
        }

        // Basic validation for the latest_height parameter.
        if latest_height <= Height::zero() {
            return Err(Error::validation(
                "ClientState latest height must be greater than zero".to_string(),
            ));
        }

        // `TrustThreshold` is guaranteed to be in the range `[0, 1)`, but a `TrustThreshold::ZERO`
        // value is invalid in this context
        if trust_level == TrustThreshold::ZERO {
            return Err(Error::validation(
                "ClientState trust-level cannot be zero".to_string(),
            ));
        }

        // Disallow empty proof-specs
        if proof_specs.is_empty() {
            return Err(Error::validation(
                "ClientState proof-specs cannot be empty".to_string(),
            ));
        }

        Ok(Self {
            chain_id,
            trust_level,
            trusting_period,
            unbonding_period,
            max_clock_drift,
            latest_height,
            proof_specs,
            upgrade_path,
            allow_update,
            frozen_height: None,
        })
    }

    pub fn latest_height(&self) -> Height {
        self.latest_height
    }

    pub fn with_header(self, h: Header) -> Self {
        // TODO: Clarify which fields should update.
        ClientState {
            latest_height: self
                .latest_height
                .with_revision_height(u64::from(h.signed_header.header.height)),
            ..self
        }
    }

    pub fn with_frozen_height(self, h: Height) -> Result<Self, Error> {
        if h == Height::zero() {
            return Err(Error::validation(
                "ClientState frozen height must be greater than zero".to_string(),
            ));
        }
        Ok(Self {
            frozen_height: Some(h),
            ..self
        })
    }

    /// Get the refresh time to ensure the state does not expire
    pub fn refresh_time(&self) -> Option<Duration> {
        Some(2 * self.trusting_period / 3)
    }

    /// Check if the state is expired when `elapsed` time has passed since the latest consensus
    /// state timestamp
    pub fn expired(&self, elapsed: Duration) -> bool {
        elapsed > self.trusting_period
    }

<<<<<<< HEAD
    /// Helper method to produce a
    /// [`tendermint_light_client_verifier::options::Options`] struct for use in
=======
    /// Helper method to produce a [`Options`] struct for use in
>>>>>>> f1a44815
    /// Tendermint-specific light client verification.
    pub fn as_light_client_options(&self) -> Result<Options, Error> {
        Ok(Options {
            trust_threshold: self
                .trust_level
                .try_into()
                .map_err(|e: Ics02Error| Error::invalid_trust_threshold(e.to_string()))?,
            trusting_period: self.trusting_period,
            clock_drift: self.max_clock_drift,
        })
    }

    /// Verify the time and height delays
    pub fn verify_delay_passed(
        current_time: Timestamp,
        current_height: Height,
        processed_time: Timestamp,
        processed_height: Height,
        delay_period_time: Duration,
        delay_period_blocks: u64,
    ) -> Result<(), Error> {
        let earliest_time =
            (processed_time + delay_period_time).map_err(Error::timestamp_overflow)?;
        if !(current_time == earliest_time || current_time.after(&earliest_time)) {
            return Err(Error::not_enough_time_elapsed(current_time, earliest_time));
        }

        let earliest_height = processed_height.add(delay_period_blocks);
        if current_height < earliest_height {
            return Err(Error::not_enough_blocks_elapsed(
                current_height,
                earliest_height,
            ));
        }

        Ok(())
    }

    /// Verify that the client is at a sufficient height and unfrozen at the given height
    pub fn verify_height(&self, height: Height) -> Result<(), Error> {
        if self.latest_height < height {
            return Err(Error::insufficient_height(self.latest_height(), height));
        }

        match self.frozen_height {
            Some(frozen_height) if frozen_height <= height => {
                Err(Error::client_frozen(frozen_height, height))
            }
            _ => Ok(()),
        }
    }
}

#[derive(Clone, Debug, PartialEq, Eq, Serialize, Deserialize)]
pub struct UpgradeOptions {
    pub unbonding_period: Duration,
}

impl crate::core::ics02_client::client_state::ClientState for ClientState {
    type UpgradeOptions = UpgradeOptions;

    fn chain_id(&self) -> ChainId {
        self.chain_id.clone()
    }

    fn client_type(&self) -> ClientType {
        ClientType::Tendermint
    }

    fn latest_height(&self) -> Height {
        self.latest_height
    }

    fn frozen_height(&self) -> Option<Height> {
        self.frozen_height
    }

    fn upgrade(
        mut self,
        upgrade_height: Height,
        upgrade_options: UpgradeOptions,
        chain_id: ChainId,
    ) -> Self {
        // Reset custom fields to zero values
        self.trusting_period = ZERO_DURATION;
        self.trust_level = TrustThreshold::ZERO;
        self.allow_update.after_expiry = false;
        self.allow_update.after_misbehaviour = false;
        self.frozen_height = None;
        self.max_clock_drift = ZERO_DURATION;

        // Upgrade the client state
        self.latest_height = upgrade_height;
        self.unbonding_period = upgrade_options.unbonding_period;
        self.chain_id = chain_id;

        self
    }

    fn wrap_any(self) -> AnyClientState {
        AnyClientState::Tendermint(self)
    }
}

impl TryFrom<RawClientState> for ClientState {
    type Error = Error;

    fn try_from(raw: RawClientState) -> Result<Self, Self::Error> {
        let trust_level = raw
            .trust_level
            .clone()
            .ok_or_else(Error::missing_trusting_period)?;

        let frozen_height = raw.frozen_height.and_then(|raw_height| {
            let height = raw_height.into();
            if height == Height::zero() {
                None
            } else {
                Some(height)
            }
        });

        Ok(Self {
            chain_id: ChainId::from_string(raw.chain_id.as_str()),
            trust_level: trust_level
                .try_into()
                .map_err(|e| Error::invalid_trust_threshold(format!("{}", e)))?,
            trusting_period: raw
                .trusting_period
                .ok_or_else(Error::missing_trusting_period)?
                .try_into()
                .map_err(|_| Error::negative_trusting_period())?,
            unbonding_period: raw
                .unbonding_period
                .ok_or_else(Error::missing_unbonding_period)?
                .try_into()
                .map_err(|_| Error::negative_unbonding_period())?,
            max_clock_drift: raw
                .max_clock_drift
                .ok_or_else(Error::missing_max_clock_drift)?
                .try_into()
                .map_err(|_| Error::negative_max_clock_drift())?,
            latest_height: raw
                .latest_height
                .ok_or_else(Error::missing_latest_height)?
                .into(),
            frozen_height,
            upgrade_path: raw.upgrade_path,
            allow_update: AllowUpdate {
                after_expiry: raw.allow_update_after_expiry,
                after_misbehaviour: raw.allow_update_after_misbehaviour,
            },
            proof_specs: raw.proof_specs.into(),
        })
    }
}

impl From<ClientState> for RawClientState {
    fn from(value: ClientState) -> Self {
        RawClientState {
            chain_id: value.chain_id.to_string(),
            trust_level: Some(value.trust_level.into()),
            trusting_period: Some(value.trusting_period.into()),
            unbonding_period: Some(value.unbonding_period.into()),
            max_clock_drift: Some(value.max_clock_drift.into()),
            frozen_height: Some(value.frozen_height.unwrap_or_else(Height::zero).into()),
            latest_height: Some(value.latest_height.into()),
            proof_specs: value.proof_specs.into(),
            allow_update_after_expiry: value.allow_update.after_expiry,
            allow_update_after_misbehaviour: value.allow_update.after_misbehaviour,
            upgrade_path: value.upgrade_path,
        }
    }
}

#[cfg(test)]
mod tests {
    use crate::prelude::*;
    use core::time::Duration;
    use test_log::test;

    use tendermint_rpc::endpoint::abci_query::AbciQuery;

    use crate::clients::ics07_tendermint::client_state::{AllowUpdate, ClientState};
    use crate::core::ics02_client::trust_threshold::TrustThreshold;
    use crate::core::ics23_commitment::specs::ProofSpecs;
    use crate::core::ics24_host::identifier::ChainId;
    use crate::test::test_serialization_roundtrip;
    use crate::timestamp::ZERO_DURATION;
    use crate::Height;

    #[test]
    fn serialization_roundtrip_no_proof() {
        let json_data =
            include_str!("../../../tests/support/query/serialization/client_state.json");
        test_serialization_roundtrip::<AbciQuery>(json_data);
    }

    #[test]
    fn serialization_roundtrip_with_proof() {
        let json_data =
            include_str!("../../../tests/support/query/serialization/client_state_proof.json");
        test_serialization_roundtrip::<AbciQuery>(json_data);
    }

    #[test]
    fn client_state_new() {
        #[derive(Clone, Debug, PartialEq)]
        struct ClientStateParams {
            id: ChainId,
            trust_level: TrustThreshold,
            trusting_period: Duration,
            unbonding_period: Duration,
            max_clock_drift: Duration,
            latest_height: Height,
            proof_specs: ProofSpecs,
            upgrade_path: Vec<String>,
            allow_update: AllowUpdate,
        }

        // Define a "default" set of parameters to reuse throughout these tests.
        let default_params: ClientStateParams = ClientStateParams {
            id: ChainId::default(),
            trust_level: TrustThreshold::ONE_THIRD,
            trusting_period: Duration::new(64000, 0),
            unbonding_period: Duration::new(128000, 0),
            max_clock_drift: Duration::new(3, 0),
            latest_height: Height::new(0, 10),
            proof_specs: ProofSpecs::default(),
            upgrade_path: vec!["".to_string()],
            allow_update: AllowUpdate {
                after_expiry: false,
                after_misbehaviour: false,
            },
        };

        struct Test {
            name: String,
            params: ClientStateParams,
            want_pass: bool,
        }

        let tests: Vec<Test> = vec![
            Test {
                name: "Valid parameters".to_string(),
                params: default_params.clone(),
                want_pass: true,
            },
            Test {
                name: "Invalid unbonding period".to_string(),
                params: ClientStateParams {
                    unbonding_period: ZERO_DURATION,
                    ..default_params.clone()
                },
                want_pass: false,
            },
            Test {
                name: "Invalid (too small) trusting period".to_string(),
                params: ClientStateParams {
                    trusting_period: ZERO_DURATION,
                    ..default_params.clone()
                },
                want_pass: false,
            },
            Test {
                name: "Invalid (too large) trusting period w.r.t. unbonding period".to_string(),
                params: ClientStateParams {
                    trusting_period: Duration::new(11, 0),
                    unbonding_period: Duration::new(10, 0),
                    ..default_params
                },
                want_pass: false,
            },
        ]
        .into_iter()
        .collect();

        for test in tests {
            let p = test.params.clone();

            let cs_result = ClientState::new(
                p.id,
                p.trust_level,
                p.trusting_period,
                p.unbonding_period,
                p.max_clock_drift,
                p.latest_height,
                p.proof_specs,
                p.upgrade_path,
                p.allow_update,
            );

            assert_eq!(
                test.want_pass,
                cs_result.is_ok(),
                "ClientState::new() failed for test {}, \nmsg{:?} with error {:?}",
                test.name,
                test.params.clone(),
                cs_result.err(),
            );
        }
    }
}

#[cfg(any(test, feature = "mocks"))]
pub mod test_util {
    use crate::prelude::*;
    use core::time::Duration;

    use tendermint::block::Header;

    use crate::clients::ics07_tendermint::client_state::{AllowUpdate, ClientState};
    use crate::core::ics02_client::client_state::AnyClientState;
    use crate::core::ics02_client::height::Height;
    use crate::core::ics24_host::identifier::ChainId;

    pub fn get_dummy_tendermint_client_state(tm_header: Header) -> AnyClientState {
        AnyClientState::Tendermint(
            ClientState::new(
                ChainId::from(tm_header.chain_id.clone()),
                Default::default(),
                Duration::from_secs(64000),
                Duration::from_secs(128000),
                Duration::from_millis(3000),
                Height::new(
                    ChainId::chain_version(tm_header.chain_id.as_str()),
                    u64::from(tm_header.height),
                ),
                Default::default(),
                vec!["".to_string()],
                AllowUpdate {
                    after_expiry: false,
                    after_misbehaviour: false,
                },
            )
            .unwrap(),
        )
    }
}<|MERGE_RESOLUTION|>--- conflicted
+++ resolved
@@ -150,12 +150,7 @@
         elapsed > self.trusting_period
     }
 
-<<<<<<< HEAD
-    /// Helper method to produce a
-    /// [`tendermint_light_client_verifier::options::Options`] struct for use in
-=======
     /// Helper method to produce a [`Options`] struct for use in
->>>>>>> f1a44815
     /// Tendermint-specific light client verification.
     pub fn as_light_client_options(&self) -> Result<Options, Error> {
         Ok(Options {
